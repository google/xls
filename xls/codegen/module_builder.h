// Copyright 2020 Google LLC
//
// Licensed under the Apache License, Version 2.0 (the "License");
// you may not use this file except in compliance with the License.
// You may obtain a copy of the License at
//
//      http://www.apache.org/licenses/LICENSE-2.0
//
// Unless required by applicable law or agreed to in writing, software
// distributed under the License is distributed on an "AS IS" BASIS,
// WITHOUT WARRANTIES OR CONDITIONS OF ANY KIND, either express or implied.
// See the License for the specific language governing permissions and
// limitations under the License.

#ifndef XLS_CODEGEN_MODULE_BUILDER_H_
#define XLS_CODEGEN_MODULE_BUILDER_H_

#include <utility>

#include "absl/container/flat_hash_map.h"
#include "absl/status/status.h"
#include "absl/strings/string_view.h"
#include "absl/types/span.h"
#include "xls/codegen/vast.h"
#include "xls/common/status/statusor.h"
#include "xls/ir/node.h"
#include "xls/ir/type.h"
#include "xls/ir/value.h"

namespace xls {
namespace verilog {

// An abstraction wrapping a VAST module which assists with lowering of XLS IR
// into Verilog. Key functionality:
//   (1) Handles mapping of XLS types to Verilog types.
//   (2) Hides Verilog vs. SystemVerilog differences and enables targeting
//       either from same code.
//   (3) Imposes common organization to the module.
class ModuleBuilder {
 public:
  ModuleBuilder(absl::string_view name, VerilogFile* file,
                bool use_system_verilog);

  // Returns the underlying module being constructed.
  Module* module() { return module_; }

  // Add an input port of the given XLS type to the module.
  xabsl::StatusOr<LogicRef*> AddInputPort(absl::string_view name, Type* type);

  // Add an input port of the given width.
  LogicRef* AddInputPort(absl::string_view name, int64 bit_count);

  // Add an output port of the given XLS type to the module. The output is
  // assigned the given value.
  absl::Status AddOutputPort(absl::string_view name, Type* type,
                             Expression* value);

  // Add an output port of the given width to the module. The output is assigned
  // the given value.
  absl::Status AddOutputPort(absl::string_view name, int64 bit_count,
                             Expression* value);

  // Returns whether the given node can be emitted as an inline expression in
  // Verilog (the alternative is to assign the expression of node to a temporary
  // variable). Generally operations on bits-typed values can be emitted inline
  // (for example, Op::kAnd). Operations on compound types such as arrays and
  // tuples may require declaration of temporary variables and one or more
  // assignment statements. Also, the users of a node may also force the node to
  // be emitted as a temporary variable, if, for example, the emitted code for
  // the user indexes into the node's value. 'users_of_expression', if given,
  // are the users 'node' in the emitted Verilog to consider when determining
  // whether node can be emitted inline. If not specified all users of node are
  // considered.
  bool CanEmitAsInlineExpression(Node* node,
                                 absl::optional<absl::Span<Node* const>>
                                     users_of_expression = absl::nullopt);

  // Returns the given node as a Verilog expression. 'inputs' contains the
  // operand expressions for the node.
  xabsl::StatusOr<Expression*> EmitAsInlineExpression(
      Node* node, absl::Span<Expression* const> inputs);

  // Emits the node as one or more assignments to a newly declared variable with
  // the given name. 'inputs' contains the operand expressions for the
  // node. Returns a reference to the declared variable.
  xabsl::StatusOr<LogicRef*> EmitAsAssignment(
      absl::string_view name, Node* node, absl::Span<Expression* const> inputs);

  // Declares a variable with the given name and XLS type. Returns a reference
  // to the variable.
  LogicRef* DeclareVariable(absl::string_view name, Type* type);

  // Declares a flat variable with the given name and number of bits. Returns a
  // reference to the variable.
  LogicRef* DeclareVariable(absl::string_view name, int64 bit_count);

  // Assigns the rhs to the lhs using continuous assignment where both sides
  // have the given XLS type. The emitted verilog may require multiple
  // assignment statements for compound types such as arrays.
  absl::Status Assign(LogicRef* lhs, Expression* rhs, Type* type);

  // Declares variable with the given name and assigns the given value to
  // it. Returns a reference to the variable.
  xabsl::StatusOr<LogicRef*> DeclareModuleConstant(absl::string_view name,
                                                   const Value& Value);

  // Data structure describing a register (collection of flops).
  struct Register {
    // Reference to the declared logic/reg variable holding the register value.
    LogicRef* ref;

    // The expression to assign to the register at each clock.
    Expression* next;

    // The register value upon reset. Should be non-null iff AssignRegisters is
    // called with non-null Reset argument.
    Expression* reset_value;

    // Optional XLS type of this register. Can be null.
    Type* xls_type;
  };

  // Declares a register of the given XLS type. Arguments:
  //   name: name of the declared Verilog register.
  //   type: XLS type of the register.
  //   next: The expression to assign to the register each clock.
  //   reset_value: The value of the register on reset. Should be non-null iff
  //     the corresponding AssignRegisters call includes a non-null Reset
  //     argument.
  //
  // Declared registers must be passed to a subsequent AssignRegisters call for
  // assignment within an always block.
  xabsl::StatusOr<Register> DeclareRegister(
      absl::string_view name, Type* type, Expression* next,
      absl::optional<Expression*> reset_value = absl::nullopt);

  // As above, but declares a register of a given bit width.
  xabsl::StatusOr<Register> DeclareRegister(
      absl::string_view name, int64 bit_count, Expression* next,
      absl::optional<Expression*> reset_value = absl::nullopt);

  // Construct an always block to assign values to the registers. Arguments:
  //   clk: Clock signal to use for registers.
  //   registers: Registers to assign within this block.
  //   load_enable: Optional load enable signal. The register is loaded only if
  //     this signal is asserted.
  //   rst: Optional reset signal.
  absl::Status AssignRegisters(LogicRef* clk,
                               absl::Span<const Register> registers,
                               Expression* load_enable = nullptr,
                               absl::optional<Reset> rst = absl::nullopt);

  // For organization (not functionality) the module is divided into several
  // sections. The emitted module has the following structure:
  //
  //   module foo(
  //     ...
  //   );
  //      { functions_section }
  //        // definitions of functions used in module.
  //      { constants_section }
  //        // declarations of module-level constants.
  //      { input_section }
  //        // converts potentially flattened input values to
  //        // module-internal form (e.g. unpacked array).
  //      { declarations_sections_[0] }
  //        // declarations of module variables.
  //      { assignments_sections_[0] }
  //        // assignments to module variables and always_ff sections.
  //      { declarations_sections_[1] } // Optional
  //      { assignments_sections_[1] }  // Optional
  //        ...
  //      { output_section }
  //        // assigns the output port(s) including any flattening.
  //   endmodule
  //
  // The declarations and assignment sections appear as a pair and more than one
  // instance of this pair of sections can be added to the module by calling
  // NewDeclarationAndAssignmentSections.

  // Creates new declaration and assignment sections immediately after the
  // current declaration and assignment sections.
  void NewDeclarationAndAssignmentSections();

  // Methods to returns one of the various sections in the module.
  ModuleSection* declaration_section() const {
    return declaration_subsections_.back();
  }
  ModuleSection* assignment_section() const {
    return assignment_subsections_.back();
  }
  ModuleSection* functions_section() const { return functions_section_; }
  ModuleSection* constants_section() const { return constants_section_; }
  ModuleSection* input_section() const { return input_section_; }
  ModuleSection* output_section() const { return output_section_; }

 private:
  // Declares an unpacked array wire/reg variable of the given XLS array type in
  // the given ModuleSection.
  LogicRef* DeclareUnpackedArrayWire(absl::string_view name,
                                     ArrayType* array_type,
                                     ModuleSection* section);
  LogicRef* DeclareUnpackedArrayReg(absl::string_view name,
                                    ArrayType* array_type,
                                    ModuleSection* section);

  // Assigns 'rhs' to 'lhs'. Depending upon the type this may require multiple
  // assignment statements (e.g., for array assignments in Verilog). The
  // function add_assignment_statement should add a single assignment
  // statement. This function argument enables customization of the type of
  // assignment (continuous, blocking, or non-blocking) as well as the location
  // where the assignment statements are added.
  absl::Status AddAssignment(
      Expression* lhs, Expression* rhs, Type* xls_type,
      std::function<void(Expression*, Expression*)> add_assignment_statement);

<<<<<<< HEAD
=======
  // Assigns the select operation of 'selector' among 'cases' to the 'rhs' as in
  // the Op kSelect. 'default_value' is selected if the value of selector is
  // greater than or equal to the size of 'cases'. Depending upon the type this
  // may require multiple assignments (e.g., for array assignments in
  // Verilog). The function add_assignment_statement should add a single
  // assignment statement. This function argument enables customization of the
  // type of assignment (continuous, blocking, or non-blocking) as well as the
  // location where the assignment statements are added.
  absl::Status AddSelectAssignment(
      Expression* lhs, Type* xls_type, Expression* selector,
      int64 selector_width, absl::Span<Expression* const> cases,
      Expression* default_value,
      std::function<void(Expression*, Expression*)> add_assignment_statement);

>>>>>>> a7abbac4
  // For ArrayUpdate operations, emits the necessary assignments for an element
  // of the array.
  absl::Status EmitArrayUpdateElement(Expression* lhs, BinaryInfix* condition,
                                      Expression* new_value,
                                      Expression* original_value,
                                      Type* element_type);

  // Assigns the arbitrarily-typed Value 'value' to 'lhs'. Depending upon the
  // type this may require multiple assignment statements. The function
  // add_assignment_statement should add a single assignment statement.
  absl::Status AddAssignmentFromValue(
      Expression* lhs, const Value& value,
      std::function<void(Expression*, Expression*)> add_assignment_statement);

  // Extracts a slice from the bits-typed 'rhs' and assigns it to 'lhs' in
  // unflattened form.  Depending upon the type this may require multiple
  // assignment statements. The function add_assignment_statement should add a
  // single assignment statement.
  absl::Status AssignFromSlice(
      Expression* lhs, Expression* rhs, Type* xls_type, int64 slice_start,
      std::function<void(Expression*, Expression*)> add_assignment_statement);

  // Returns true if the node must be emitted as a function.
  bool MustEmitAsFunction(Node* node);

  // Returns the name of the function which implements node. The function name
  // should encapsulate all metainformation about the node (opcode, bitwidth,
  // etc) because a function definition may be reused to implement multiple
  // identical nodes (for example, two different 32-bit multiplies may map to
  // the same function).
  std::string VerilogFunctionName(Node* node);

  // Defines a function which implements the given node. If a function already
  // exists which implements this node then the existing function is returned.
  xabsl::StatusOr<VerilogFunction*> DefineFunction(Node* node);

  std::string module_name_;
  VerilogFile* file_;

  // True if SystemVerilog constructs can be used. Otherwise the emitted code is
  // strictly Verilog.
  bool use_system_verilog_;

  Module* module_;
  ModuleSection* functions_section_;
  ModuleSection* constants_section_;
  ModuleSection* input_section_;
  ModuleSection* declaration_and_assignment_section_;
  std::vector<ModuleSection*> declaration_subsections_;
  std::vector<ModuleSection*> assignment_subsections_;
  ModuleSection* output_section_;

  // Verilog functions defined inside the module. Map is indexed by the function
  // name.
  absl::flat_hash_map<std::string, VerilogFunction*> node_functions_;
};

}  // namespace verilog
}  // namespace xls

#endif  // XLS_CODEGEN_MODULE_BUILDER_H_<|MERGE_RESOLUTION|>--- conflicted
+++ resolved
@@ -214,8 +214,6 @@
       Expression* lhs, Expression* rhs, Type* xls_type,
       std::function<void(Expression*, Expression*)> add_assignment_statement);
 
-<<<<<<< HEAD
-=======
   // Assigns the select operation of 'selector' among 'cases' to the 'rhs' as in
   // the Op kSelect. 'default_value' is selected if the value of selector is
   // greater than or equal to the size of 'cases'. Depending upon the type this
@@ -230,7 +228,6 @@
       Expression* default_value,
       std::function<void(Expression*, Expression*)> add_assignment_statement);
 
->>>>>>> a7abbac4
   // For ArrayUpdate operations, emits the necessary assignments for an element
   // of the array.
   absl::Status EmitArrayUpdateElement(Expression* lhs, BinaryInfix* condition,
