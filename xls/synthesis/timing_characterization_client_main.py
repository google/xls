# Lint as: python3
#
# Copyright 2020 The XLS Authors
#
# Licensed under the Apache License, Version 2.0 (the "License");
# you may not use this file except in compliance with the License.
# You may obtain a copy of the License at
#
#      http://www.apache.org/licenses/LICENSE-2.0
#
# Unless required by applicable law or agreed to in writing, software
# distributed under the License is distributed on an "AS IS" BASIS,
# WITHOUT WARRANTIES OR CONDITIONS OF ANY KIND, either express or implied.
# See the License for the specific language governing permissions and
# limitations under the License.
"""Sweeps to characterize datapoints from a synthesis server.

These datapoints can be used in a delay model (where they will be interpolated)
-- the results emitted on stdout are in xls.delay_model.DelayModel prototext
format.
"""

from itertools import product
from typing import Callable
from typing import List
from typing import Sequence

from absl import app
from absl import flags
from absl import logging

import grpc

from xls.delay_model import op_module_generator
from xls.delay_model import delay_model_pb2
from xls.ir.op_specification import OPS
from xls.synthesis import client_credentials
from xls.synthesis import synthesis_pb2
from xls.synthesis import synthesis_service_pb2_grpc


FLAGS = flags.FLAGS
flags.DEFINE_integer('port', 10000, 'Port to connect to synthesis server on.')
flags.DEFINE_integer('max_width', 8, 'Max width in bits to sweep.')


ENUM2NAME_MAP = dict((op.enum_name, op.name) for op in OPS)

# https://google.github.io/xls/ir_semantics/#unary-bitwise-operations
UNARY_BITWISE = 'kIdentity kNot'.split()

# https://google.github.io/xls/ir_semantics/#variadic-bitwise-operations
VARIADIC_BITWISE = 'kAnd kOr kXor'.split()

# https://google.github.io/xls/ir_semantics/#arithmetic-unary-operations
ARITHMETIC_UNARY = 'kNeg'.split()

# https://google.github.io/xls/ir_semantics/#arithmetic-binary-operations
ARITHMETIC_BINARY = 'kAdd kSDiv kSMul kSub kUDiv kUMul'.split()

# https://google.github.io/xls/ir_semantics/#comparison-operations
COMPARISON = 'kEq kNe kSGe kSGt kSLe kSLt kUGe kUGt kULe kULt'.split()

# https://google.github.io/xls/ir_semantics/#shift-operations
SHIFT = 'kShll kShra kShrl'.split()

# https://google.github.io/xls/ir_semantics/#extension-operations
EXTENSION = 'kZeroExt kSignExt'.split()

# https://google.github.io/xls/ir_semantics/#miscellaneous-operations
MISCELLANEOUS = 'kArray kArrayIndex kArrayUpdate kBitSlice kDynamicBitSlice kConcat kDecode kEncode kOneHot kOneHotSel kParam kReverse kSel kTuple kTupleIndex'.split()


def get_bit_widths():
  return [1] + list(range(2, FLAGS.max_width + 1, 2))


def _synth(stub: synthesis_service_pb2_grpc.SynthesisServiceStub, verilog_text: str, top_module_name: str) -> synthesis_pb2.CompileResponse:
  request = synthesis_pb2.CompileRequest()
  request.module_text = verilog_text
  request.top_module_name = top_module_name
  logging.vlog(3, '--- Request')
  logging.vlog(3, request)

  return stub.Compile(request)


def _synthesize_ir(stub: synthesis_service_pb2_grpc.SynthesisServiceStub, ir_text: str, op: str, result_bit_count: int,
                  operand_bit_counts = Sequence[int]) -> delay_model_pb2.DataPoint:
  module_name = 'top'
  mod_generator_result = op_module_generator.generate_verilog_module(module_name, ir_text)
  verilog_text = mod_generator_result.verilog_text
  result = _synth(stub, verilog_text, module_name)
  ps = 1e12 / result.max_frequency_hz
  result = delay_model_pb2.DataPoint()
  result.operation.op = op
  result.operation.bit_count = result_bit_count
  for bit_count in operand_bit_counts:
    operand = result.operation.operands.add()
    operand.bit_count = bit_count
  result.delay = int(ps)
  return result


def _run_unary_bitwise(
    op: str, model: delay_model_pb2.DelayModel,
    stub: synthesis_service_pb2_grpc.SynthesisServiceStub) -> None:
  # Add op_model to protobuf message
  add_op_model = model.op_models.add(op=op)
  add_op_model.estimator.regression.factors.add(
    source=delay_model_pb2.DelayFactor.OPERAND_BIT_COUNT,
    operand_number=0)

  op = ENUM2NAME_MAP[op]

  # Compute samples
  results = []
  for bit_count in get_bit_widths():
    op_type = f'bits[{bit_count}]'
    ir_text = op_module_generator.generate_ir_package(op, op_type, (op_type,))
    result = _synthesize_ir(stub, ir_text, op, bit_count, (bit_count,))
    results.append(result)
  model.data_points.extend(results)


def _run_variadic_bitwise(
    op: str, model: delay_model_pb2.DelayModel,
    stub: synthesis_service_pb2_grpc.SynthesisServiceStub) -> None:
  # Add op_model to protobuf message
  add_op_model = model.op_models.add(op=op)
  add_op_model.estimator.regression.factors.add(
    source=delay_model_pb2.DelayFactor.OPERAND_BIT_COUNT,
    operand_number=0)

  op = ENUM2NAME_MAP[op]

  # Compute samples
  widths = get_bit_widths()
  arity = list(range(2, 8))
  combs = product(widths, arity)
  results = []
  for bit_count, arity in combs:
    op_type = f'bits[{bit_count}]'
    ir_text = op_module_generator.generate_ir_package(op, op_type, (op_type,) * arity)
    result = _synthesize_ir(stub, ir_text, op, bit_count, (bit_count,) * arity)
    results.append(result)
  model.data_points.extend(results)


def _run_arithmetic_unary(
    op: str, model: delay_model_pb2.DelayModel,
    stub: synthesis_service_pb2_grpc.SynthesisServiceStub) -> None:
  # Add op_model to protobuf message
  add_op_model = model.op_models.add(op=op)
  add_op_model.estimator.regression.factors.add(
    source=delay_model_pb2.DelayFactor.OPERAND_BIT_COUNT,
    operand_number=0)

  op = ENUM2NAME_MAP[op]

  results = []
  for bit_count in get_bit_widths():
    op_type = f'bits[{bit_count}]'
    ir_text = op_module_generator.generate_ir_package(op, op_type, (op_type,))
    result = _synthesize_ir(stub, ir_text, op, bit_count, (bit_count,))
    results.append(result)
  model.data_points.extend(results)


def _run_arithmetic_binary(
    op: str, model: delay_model_pb2.DelayModel,
    stub: synthesis_service_pb2_grpc.SynthesisServiceStub) -> None:
<<<<<<< HEAD
  """Runs characterization for the given binop and adds it to the model."""
  add_op_model = model.op_models.add(op=kop)
  expression = add_op_model.estimator.regression.expressions.add()
  expression.factor.source = delay_model_pb2.DelayFactor.OPERAND_BIT_COUNT
  expression.factor.operand_number = 0
  model.data_points.extend(_run_binop(op, kop, stub))
=======
  # Add op_model to protobuf message
  add_op_model = model.op_models.add(op=op)
  add_op_model.estimator.regression.factors.add(
    source=delay_model_pb2.DelayFactor.OPERAND_BIT_COUNT,
    operand_number=0)
>>>>>>> 4c564906

  op = ENUM2NAME_MAP[op]

  results = []
  for bit_count in get_bit_widths():
    op_type = f'bits[{bit_count}]'
    ir_text = op_module_generator.generate_ir_package(op, op_type, (op_type, op_type))
    result = _synthesize_ir(stub, ir_text, op, bit_count, (bit_count, bit_count))
    results.append(result)
  model.data_points.extend(results)


def _run_comparison(
    op: str, model: delay_model_pb2.DelayModel,
    stub: synthesis_service_pb2_grpc.SynthesisServiceStub) -> None:
  # Add op_model to protobuf message
  add_op_model = model.op_models.add(op=op)
  add_op_model.estimator.regression.factors.add(
    source=delay_model_pb2.DelayFactor.OPERAND_BIT_COUNT,
    operand_number=0)

  op = ENUM2NAME_MAP[op]

  results = []
  for bit_count in get_bit_widths():
    op_type = f'bits[{bit_count}]'
    ret_type = f'bits[1]'
    ir_text = op_module_generator.generate_ir_package(op, ret_type, (op_type, op_type))
    result = _synthesize_ir(stub, ir_text, op, 1, (bit_count, bit_count))
    results.append(result)
  model.data_points.extend(results)


def _run_shift(
    op: str, model: delay_model_pb2.DelayModel,
    stub: synthesis_service_pb2_grpc.SynthesisServiceStub) -> None:
  # Add op_model to protobuf message
  add_op_model = model.op_models.add(op=op)
  add_op_model.estimator.regression.factors.add(
    source=delay_model_pb2.DelayFactor.OPERAND_BIT_COUNT,
    operand_number=0)

  op = ENUM2NAME_MAP[op]

  # Compute samples
  results = []
  for bit_count in get_bit_widths():
    op_type = f'bits[{bit_count}]'
    ir_text = op_module_generator.generate_ir_package(
      op, op_type, (op_type, op_type))
    result = _synthesize_ir(stub, ir_text, op, bit_count, (bit_count,))
    results.append(result)
  model.data_points.extend(results)


def _run_extension(
    op: str, model: delay_model_pb2.DelayModel,
    stub: synthesis_service_pb2_grpc.SynthesisServiceStub) -> None:
  # Add op_model to protobuf message
  add_op_model = model.op_models.add(op=op)
  add_op_model.estimator.regression.factors.add(
    source=delay_model_pb2.DelayFactor.OPERAND_BIT_COUNT,
    operand_number=0)

  op = ENUM2NAME_MAP[op]

  # Compute samples
  widths = get_bit_widths()
  combs = filter(lambda bits: bits[1] > bits[0], product(widths, widths))
  results = []
  for bit_count, new_bit_count in combs:
    op_type = f'bits[{bit_count}]'
    ret_type = f'bits[{new_bit_count}]'
    ir_text = op_module_generator.generate_ir_package(
      op, ret_type, (op_type,),
      attributes=[('new_bit_count', new_bit_count)])
    result = _synthesize_ir(stub, ir_text, op, new_bit_count, (bit_count, 64))
    results.append(result)
  model.data_points.extend(results)


def _run_miscellaneous(
    op: str, model: delay_model_pb2.DelayModel,
    stub: synthesis_service_pb2_grpc.SynthesisServiceStub) -> None:
  pass


OPS_RUNNERS = [
  (UNARY_BITWISE, _run_unary_bitwise),
  (VARIADIC_BITWISE, _run_variadic_bitwise),
  (ARITHMETIC_UNARY, _run_arithmetic_unary),
  (ARITHMETIC_BINARY, _run_arithmetic_binary),
  (COMPARISON, _run_comparison),
  (SHIFT, _run_shift),
  (EXTENSION, _run_extension),
  (MISCELLANEOUS, _run_miscellaneous)
]


def run_characterization(stub: synthesis_service_pb2_grpc.SynthesisServiceStub) -> None:
  model = delay_model_pb2.DelayModel()

  for ops, runner in OPS_RUNNERS:
    for op in ops:
      runner(op, model, stub)

  print('# proto-file: xls/delay_model/delay_model.proto')
  print('# proto-message: xls.delay_model.DelayModel')
  print(model)


def main(argv):
  if len(argv) != 1:
    raise app.UsageError('Unexpected arguments.')

  channel_creds = client_credentials.get_credentials()
  with grpc.secure_channel(f'localhost:{FLAGS.port}', channel_creds) as channel:
    grpc.channel_ready_future(channel).result()
    stub = synthesis_service_pb2_grpc.SynthesisServiceStub(channel)

    run_characterization(stub)


if __name__ == '__main__':
  app.run(main)<|MERGE_RESOLUTION|>--- conflicted
+++ resolved
@@ -20,9 +20,8 @@
 format.
 """
 
-from itertools import product
-from typing import Callable
-from typing import List
+import itertools
+
 from typing import Sequence
 
 from absl import app
@@ -31,8 +30,8 @@
 
 import grpc
 
+from xls.delay_model import delay_model_pb2
 from xls.delay_model import op_module_generator
-from xls.delay_model import delay_model_pb2
 from xls.ir.op_specification import OPS
 from xls.synthesis import client_credentials
 from xls.synthesis import synthesis_pb2
@@ -43,7 +42,6 @@
 flags.DEFINE_integer('port', 10000, 'Port to connect to synthesis server on.')
 flags.DEFINE_integer('max_width', 8, 'Max width in bits to sweep.')
 
-
 ENUM2NAME_MAP = dict((op.enum_name, op.name) for op in OPS)
 
 # https://google.github.io/xls/ir_semantics/#unary-bitwise-operations
@@ -68,14 +66,18 @@
 EXTENSION = 'kZeroExt kSignExt'.split()
 
 # https://google.github.io/xls/ir_semantics/#miscellaneous-operations
-MISCELLANEOUS = 'kArray kArrayIndex kArrayUpdate kBitSlice kDynamicBitSlice kConcat kDecode kEncode kOneHot kOneHotSel kParam kReverse kSel kTuple kTupleIndex'.split()
+MISCELLANEOUS = ('kArray kArrayIndex kArrayUpdate kBitSlice kDynamicBitSlice '
+                 'kConcat kDecode kEncode kOneHot kOneHotSel kParam kReverse '
+                 'kSel kTuple kTupleIndex').split()
 
 
 def get_bit_widths():
   return [1] + list(range(2, FLAGS.max_width + 1, 2))
 
 
-def _synth(stub: synthesis_service_pb2_grpc.SynthesisServiceStub, verilog_text: str, top_module_name: str) -> synthesis_pb2.CompileResponse:
+def _synth(stub: synthesis_service_pb2_grpc.SynthesisServiceStub,
+           verilog_text: str,
+           top_module_name: str) -> synthesis_pb2.CompileResponse:
   request = synthesis_pb2.CompileRequest()
   request.module_text = verilog_text
   request.top_module_name = top_module_name
@@ -85,10 +87,16 @@
   return stub.Compile(request)
 
 
-def _synthesize_ir(stub: synthesis_service_pb2_grpc.SynthesisServiceStub, ir_text: str, op: str, result_bit_count: int,
-                  operand_bit_counts = Sequence[int]) -> delay_model_pb2.DataPoint:
+def _synthesize_ir(
+    stub: synthesis_service_pb2_grpc.SynthesisServiceStub,
+    ir_text: str,
+    op: str,
+    result_bit_count: int,
+    operand_bit_counts=Sequence[int]) -> delay_model_pb2.DataPoint:
+  """Synthesis the given IR text and return a data point."""
   module_name = 'top'
-  mod_generator_result = op_module_generator.generate_verilog_module(module_name, ir_text)
+  mod_generator_result = op_module_generator.generate_verilog_module(
+      module_name, ir_text)
   verilog_text = mod_generator_result.verilog_text
   result = _synth(stub, verilog_text, module_name)
   ps = 1e12 / result.max_frequency_hz
@@ -105,11 +113,12 @@
 def _run_unary_bitwise(
     op: str, model: delay_model_pb2.DelayModel,
     stub: synthesis_service_pb2_grpc.SynthesisServiceStub) -> None:
-  # Add op_model to protobuf message
-  add_op_model = model.op_models.add(op=op)
-  add_op_model.estimator.regression.factors.add(
-    source=delay_model_pb2.DelayFactor.OPERAND_BIT_COUNT,
-    operand_number=0)
+  """Characterize unary bitwise ops."""
+  # Add op_model to protobuf message
+  add_op_model = model.op_models.add(op=op)
+  expr = add_op_model.estimator.regression.expressions.add()
+  expr.factor.source = delay_model_pb2.DelayFactor.OPERAND_BIT_COUNT
+  expr.factor.operand_number = 0
 
   op = ENUM2NAME_MAP[op]
 
@@ -126,22 +135,24 @@
 def _run_variadic_bitwise(
     op: str, model: delay_model_pb2.DelayModel,
     stub: synthesis_service_pb2_grpc.SynthesisServiceStub) -> None:
-  # Add op_model to protobuf message
-  add_op_model = model.op_models.add(op=op)
-  add_op_model.estimator.regression.factors.add(
-    source=delay_model_pb2.DelayFactor.OPERAND_BIT_COUNT,
-    operand_number=0)
+  """Characterize variadic bitwise ops."""
+  # Add op_model to protobuf message
+  add_op_model = model.op_models.add(op=op)
+  expr = add_op_model.estimator.regression.expressions.add()
+  expr.factor.source = delay_model_pb2.DelayFactor.OPERAND_BIT_COUNT
+  expr.factor.operand_number = 0
 
   op = ENUM2NAME_MAP[op]
 
   # Compute samples
   widths = get_bit_widths()
   arity = list(range(2, 8))
-  combs = product(widths, arity)
+  combs = itertools.product(widths, arity)
   results = []
   for bit_count, arity in combs:
     op_type = f'bits[{bit_count}]'
-    ir_text = op_module_generator.generate_ir_package(op, op_type, (op_type,) * arity)
+    ir_text = op_module_generator.generate_ir_package(op, op_type,
+                                                      (op_type,) * arity)
     result = _synthesize_ir(stub, ir_text, op, bit_count, (bit_count,) * arity)
     results.append(result)
   model.data_points.extend(results)
@@ -150,11 +161,12 @@
 def _run_arithmetic_unary(
     op: str, model: delay_model_pb2.DelayModel,
     stub: synthesis_service_pb2_grpc.SynthesisServiceStub) -> None:
-  # Add op_model to protobuf message
-  add_op_model = model.op_models.add(op=op)
-  add_op_model.estimator.regression.factors.add(
-    source=delay_model_pb2.DelayFactor.OPERAND_BIT_COUNT,
-    operand_number=0)
+  """Characterize unary ops."""
+  # Add op_model to protobuf message
+  add_op_model = model.op_models.add(op=op)
+  expr = add_op_model.estimator.regression.expressions.add()
+  expr.factor.source = delay_model_pb2.DelayFactor.OPERAND_BIT_COUNT
+  expr.factor.operand_number = 0
 
   op = ENUM2NAME_MAP[op]
 
@@ -170,96 +182,92 @@
 def _run_arithmetic_binary(
     op: str, model: delay_model_pb2.DelayModel,
     stub: synthesis_service_pb2_grpc.SynthesisServiceStub) -> None:
-<<<<<<< HEAD
-  """Runs characterization for the given binop and adds it to the model."""
-  add_op_model = model.op_models.add(op=kop)
+  """Characterize arithmetic ops."""
+  # Add op_model to protobuf message
+  add_op_model = model.op_models.add(op=op)
+  expr = add_op_model.estimator.regression.expressions.add()
+  expr.factor.source = delay_model_pb2.DelayFactor.OPERAND_BIT_COUNT
+  expr.factor.operand_number = 0
+
+  op = ENUM2NAME_MAP[op]
+
+  results = []
+  for bit_count in get_bit_widths():
+    op_type = f'bits[{bit_count}]'
+    ir_text = op_module_generator.generate_ir_package(op, op_type,
+                                                      (op_type, op_type))
+    result = _synthesize_ir(stub, ir_text, op, bit_count,
+                            (bit_count, bit_count))
+    results.append(result)
+  model.data_points.extend(results)
+
+
+def _run_comparison(
+    op: str, model: delay_model_pb2.DelayModel,
+    stub: synthesis_service_pb2_grpc.SynthesisServiceStub) -> None:
+  """Characterize comparison ops."""
+  # Add op_model to protobuf message
+  add_op_model = model.op_models.add(op=op)
+  expr = add_op_model.estimator.regression.expressions.add()
+  expr.factor.source = delay_model_pb2.DelayFactor.OPERAND_BIT_COUNT
+  expr.factor.operand_number = 0
+
+  op = ENUM2NAME_MAP[op]
+
+  results = []
+  for bit_count in get_bit_widths():
+    op_type = f'bits[{bit_count}]'
+    ret_type = 'bits[1]'
+    ir_text = op_module_generator.generate_ir_package(op, ret_type,
+                                                      (op_type, op_type))
+    result = _synthesize_ir(stub, ir_text, op, 1, (bit_count, bit_count))
+    results.append(result)
+  model.data_points.extend(results)
+
+
+def _run_shift(op: str, model: delay_model_pb2.DelayModel,
+               stub: synthesis_service_pb2_grpc.SynthesisServiceStub) -> None:
+  """Characterize shift ops."""
+  # Add op_model to protobuf message
+  add_op_model = model.op_models.add(op=op)
+  expr = add_op_model.estimator.regression.expressions.add()
+  expr.factor.source = delay_model_pb2.DelayFactor.OPERAND_BIT_COUNT
+  expr.factor.operand_number = 0
+
+  op = ENUM2NAME_MAP[op]
+
+  # Compute samples
+  results = []
+  for bit_count in get_bit_widths():
+    op_type = f'bits[{bit_count}]'
+    ir_text = op_module_generator.generate_ir_package(op, op_type,
+                                                      (op_type, op_type))
+    result = _synthesize_ir(stub, ir_text, op, bit_count, (bit_count,))
+    results.append(result)
+  model.data_points.extend(results)
+
+
+def _run_extension(
+    op: str, model: delay_model_pb2.DelayModel,
+    stub: synthesis_service_pb2_grpc.SynthesisServiceStub) -> None:
+  """Characterize extension ops (sign- and zero-)."""
+  # Add op_model to protobuf message
+  add_op_model = model.op_models.add(op=op)
   expression = add_op_model.estimator.regression.expressions.add()
   expression.factor.source = delay_model_pb2.DelayFactor.OPERAND_BIT_COUNT
   expression.factor.operand_number = 0
-  model.data_points.extend(_run_binop(op, kop, stub))
-=======
-  # Add op_model to protobuf message
-  add_op_model = model.op_models.add(op=op)
-  add_op_model.estimator.regression.factors.add(
-    source=delay_model_pb2.DelayFactor.OPERAND_BIT_COUNT,
-    operand_number=0)
->>>>>>> 4c564906
-
-  op = ENUM2NAME_MAP[op]
-
-  results = []
-  for bit_count in get_bit_widths():
-    op_type = f'bits[{bit_count}]'
-    ir_text = op_module_generator.generate_ir_package(op, op_type, (op_type, op_type))
-    result = _synthesize_ir(stub, ir_text, op, bit_count, (bit_count, bit_count))
-    results.append(result)
-  model.data_points.extend(results)
-
-
-def _run_comparison(
-    op: str, model: delay_model_pb2.DelayModel,
-    stub: synthesis_service_pb2_grpc.SynthesisServiceStub) -> None:
-  # Add op_model to protobuf message
-  add_op_model = model.op_models.add(op=op)
-  add_op_model.estimator.regression.factors.add(
-    source=delay_model_pb2.DelayFactor.OPERAND_BIT_COUNT,
-    operand_number=0)
-
-  op = ENUM2NAME_MAP[op]
-
-  results = []
-  for bit_count in get_bit_widths():
-    op_type = f'bits[{bit_count}]'
-    ret_type = f'bits[1]'
-    ir_text = op_module_generator.generate_ir_package(op, ret_type, (op_type, op_type))
-    result = _synthesize_ir(stub, ir_text, op, 1, (bit_count, bit_count))
-    results.append(result)
-  model.data_points.extend(results)
-
-
-def _run_shift(
-    op: str, model: delay_model_pb2.DelayModel,
-    stub: synthesis_service_pb2_grpc.SynthesisServiceStub) -> None:
-  # Add op_model to protobuf message
-  add_op_model = model.op_models.add(op=op)
-  add_op_model.estimator.regression.factors.add(
-    source=delay_model_pb2.DelayFactor.OPERAND_BIT_COUNT,
-    operand_number=0)
-
-  op = ENUM2NAME_MAP[op]
-
-  # Compute samples
-  results = []
-  for bit_count in get_bit_widths():
-    op_type = f'bits[{bit_count}]'
-    ir_text = op_module_generator.generate_ir_package(
-      op, op_type, (op_type, op_type))
-    result = _synthesize_ir(stub, ir_text, op, bit_count, (bit_count,))
-    results.append(result)
-  model.data_points.extend(results)
-
-
-def _run_extension(
-    op: str, model: delay_model_pb2.DelayModel,
-    stub: synthesis_service_pb2_grpc.SynthesisServiceStub) -> None:
-  # Add op_model to protobuf message
-  add_op_model = model.op_models.add(op=op)
-  add_op_model.estimator.regression.factors.add(
-    source=delay_model_pb2.DelayFactor.OPERAND_BIT_COUNT,
-    operand_number=0)
 
   op = ENUM2NAME_MAP[op]
 
   # Compute samples
   widths = get_bit_widths()
-  combs = filter(lambda bits: bits[1] > bits[0], product(widths, widths))
+  combs = filter(lambda b: b[1] > b[0], itertools.product(widths, widths))
   results = []
   for bit_count, new_bit_count in combs:
     op_type = f'bits[{bit_count}]'
     ret_type = f'bits[{new_bit_count}]'
     ir_text = op_module_generator.generate_ir_package(
-      op, ret_type, (op_type,),
-      attributes=[('new_bit_count', new_bit_count)])
+        op, ret_type, (op_type,), attributes=[('new_bit_count', new_bit_count)])
     result = _synthesize_ir(stub, ir_text, op, new_bit_count, (bit_count, 64))
     results.append(result)
   model.data_points.extend(results)
@@ -268,22 +276,21 @@
 def _run_miscellaneous(
     op: str, model: delay_model_pb2.DelayModel,
     stub: synthesis_service_pb2_grpc.SynthesisServiceStub) -> None:
+  del op, model, stub
   pass
 
 
-OPS_RUNNERS = [
-  (UNARY_BITWISE, _run_unary_bitwise),
-  (VARIADIC_BITWISE, _run_variadic_bitwise),
-  (ARITHMETIC_UNARY, _run_arithmetic_unary),
-  (ARITHMETIC_BINARY, _run_arithmetic_binary),
-  (COMPARISON, _run_comparison),
-  (SHIFT, _run_shift),
-  (EXTENSION, _run_extension),
-  (MISCELLANEOUS, _run_miscellaneous)
-]
-
-
-def run_characterization(stub: synthesis_service_pb2_grpc.SynthesisServiceStub) -> None:
+OPS_RUNNERS = [(UNARY_BITWISE, _run_unary_bitwise),
+               (VARIADIC_BITWISE, _run_variadic_bitwise),
+               (ARITHMETIC_UNARY, _run_arithmetic_unary),
+               (ARITHMETIC_BINARY, _run_arithmetic_binary),
+               (COMPARISON, _run_comparison), (SHIFT, _run_shift),
+               (EXTENSION, _run_extension), (MISCELLANEOUS, _run_miscellaneous)]
+
+
+def run_characterization(
+    stub: synthesis_service_pb2_grpc.SynthesisServiceStub) -> None:
+  """Run characterization with the given synthesis service."""
   model = delay_model_pb2.DelayModel()
 
   for ops, runner in OPS_RUNNERS:
