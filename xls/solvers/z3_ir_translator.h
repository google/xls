// Copyright 2020 Google LLC
//
// Licensed under the Apache License, Version 2.0 (the "License");
// you may not use this file except in compliance with the License.
// You may obtain a copy of the License at
//
//      http://www.apache.org/licenses/LICENSE-2.0
//
// Unless required by applicable law or agreed to in writing, software
// distributed under the License is distributed on an "AS IS" BASIS,
// WITHOUT WARRANTIES OR CONDITIONS OF ANY KIND, either express or implied.
// See the License for the specific language governing permissions and
// limitations under the License.

// API for turning XLS IR computations into Z3 solver form (so we can
// compute/query formal properties of nodes in the XLS IR).

#ifndef XLS_TOOLS_Z3_IR_TRANSLATOR_H_
#define XLS_TOOLS_Z3_IR_TRANSLATOR_H_

#include "absl/time/time.h"
#include "xls/common/logging/logging.h"
#include "xls/common/status/statusor.h"
#include "xls/data_structures/leaf_type_tree.h"
#include "xls/ir/function.h"
#include "xls/solvers/z3_utils.h"
#include "../z3/src/api/z3.h"

namespace xls {
namespace solvers {
namespace z3 {

// Kinds of predicates we can compute about a subject node.
enum class PredicateKind {
  kEqualToZero,
  kNotEqualToZero,
  kEqualToNode,
};

// Translates a function into its Z3 equivalent bit-vector circuit for use in
// theorem proving.
class IrTranslator : public DfsVisitorWithDefault {
 public:
  // Creates a translator and uses it to translate the given function into a Z3
  // AST.
  static xabsl::StatusOr<std::unique_ptr<IrTranslator>> CreateAndTranslate(
      Function* function);

  // Translates the given function into a Z3 AST using a preexisting context
  // (i.e., that used by another Z3Translator). This binds the given function
  // to use the specified (already translated) parameters. This is to enable two
  // versions of the same function to be compared against the same inputs,
  // usually for equivalence checking.
  static xabsl::StatusOr<std::unique_ptr<IrTranslator>> CreateAndTranslate(
      Z3_context ctx, Function* function,
      absl::Span<const Z3_ast> imported_params);
  ~IrTranslator() override;

  // Sets the amount of time to allow Z3 to execute before aborting.
  void SetTimeout(absl::Duration timeout);

  // Returns the Z3 value (or set of values) corresponding to the given Node.
  Z3_ast GetTranslation(const Node* source);

<<<<<<< HEAD
  // Sets the translation of a node to the given Z3_ast, for example to set the
  // input to a particular node as a constant value.
  void SetTranslation(const Node* node, Z3_ast dst);
=======
  // Re-translates the function from scratch, using fixed mappings for the
  // values in "replacements", i.e., when any node in "replacements" is
  // encountered, the fixed Z3_ast is used instead of using a translation from
  // the original IR.
  absl::Status Retranslate(
      const absl::flat_hash_map<const Node*, Z3_ast>& replacements);
>>>>>>> a7abbac4

  // Convenience version for the above for the function return Node.
  Z3_ast GetReturnNode();

  // Returns the kind (bit vector, tuple, function decl, etc.) of a Z3 sort.
  Z3_sort_kind GetValueKind(Z3_ast value);

  // "Flattens" the given value to individual bits and returns the associated
  // array. For example, flattening a tuple of two 5-bit values will return a
  // 10-entry span.
  // If little-endian is true, then for each leaf "Bits"-type element, the
  // output will have its least-significant element in the lowest index.
  std::vector<Z3_ast> FlattenValue(Type* type, Z3_ast value,
                                   bool little_endian = false);

  // Does the opposite of flattening a value - takes a span of flat bits, and
  // reconstructs them into a single value of the specified type.
  // If little-endian is true, then for each leaf "Bits"-type element, the input
  // will be assumed to have the least-significant element in the lowest index.
  Z3_ast UnflattenZ3Ast(Type* type, absl::Span<Z3_ast> flat,
                        bool little_endian = false);

  // Floating-point routines.
  // Returns a zero-valued [positive] floating-point value of the specified
  // sort.
  Z3_ast FloatZero(Z3_sort sort);

  // Flushes the given floating-point value to 0 if it's a subnormal value.
  xabsl::StatusOr<Z3_ast> FloatFlushSubnormal(Z3_ast value);

  // Converts three AST nodes (u1:sign, u8:bexp, u23:sfd) to a Z3-internal
  // floating-point number.
  xabsl::StatusOr<Z3_ast> ToFloat32(absl::Span<Z3_ast> nodes);

  // Same as above, but for a tuple-typed value.
  xabsl::StatusOr<Z3_ast> ToFloat32(Z3_ast tuple);

  Z3_context ctx() { return ctx_; }

  // DfsVisitorWithDefault override decls.
  absl::Status DefaultHandler(Node* node) override;
  absl::Status HandleAdd(BinOp* add) override;
  absl::Status HandleArray(Array* array) override;
  absl::Status HandleArrayIndex(ArrayIndex* array_index) override;
  absl::Status HandleArrayUpdate(ArrayUpdate* array_update) override;
  absl::Status HandleBitSlice(BitSlice* bit_slice) override;
  absl::Status HandleConcat(Concat* concat) override;
  absl::Status HandleEncode(Encode* encode) override;
  absl::Status HandleEq(CompareOp* eq) override;
  absl::Status HandleIdentity(UnOp* identity) override;
  absl::Status HandleLiteral(Literal* literal) override;
  absl::Status HandleNaryAnd(NaryOp* and_op) override;
  absl::Status HandleNaryNand(NaryOp* nand_op) override;
  absl::Status HandleNaryNor(NaryOp* nor_op) override;
  absl::Status HandleNaryOr(NaryOp* or_op) override;
  absl::Status HandleNaryXor(NaryOp* xor_op) override;
  absl::Status HandleNe(CompareOp* ne) override;
  absl::Status HandleNeg(UnOp* neg) override;
  absl::Status HandleNot(UnOp* not_op) override;
  absl::Status HandleParam(Param* param) override;
  absl::Status HandleOneHot(OneHot* one_hot) override;
  absl::Status HandleOneHotSel(OneHotSelect* one_hot) override;
  absl::Status HandleReverse(UnOp* reverse) override;
  absl::Status HandleSel(Select* sel) override;
  absl::Status HandleSignExtend(ExtendOp* sign_ext) override;
  absl::Status HandleSGe(CompareOp* sge) override;
  absl::Status HandleShll(BinOp* shll) override;
  absl::Status HandleShra(BinOp* shra) override;
  absl::Status HandleShrl(BinOp* shrl) override;
  absl::Status HandleSGt(CompareOp* gt) override;
  absl::Status HandleSLe(CompareOp* le) override;
  absl::Status HandleSLt(CompareOp* lt) override;
  absl::Status HandleSMul(ArithOp* mul) override;
  absl::Status HandleSub(BinOp* sub) override;
  absl::Status HandleTuple(Tuple* tuple) override;
  absl::Status HandleTupleIndex(TupleIndex* tuple_index) override;
  absl::Status HandleUGe(CompareOp* ge) override;
  absl::Status HandleUGt(CompareOp* gt) override;
  absl::Status HandleULe(CompareOp* le) override;
  absl::Status HandleULt(CompareOp* lt) override;
  absl::Status HandleUMul(ArithOp* mul) override;
  absl::Status HandleZeroExtend(ExtendOp* zero_ext) override;

  Function* xls_function() { return xls_function_; }

 private:
  IrTranslator(Z3_config config, Function* xls_function);

  IrTranslator(Z3_context ctx, Function* xls_function,
               absl::Span<const Z3_ast> imported_params);

  // Returns the index with the proper bitwidth for the given array_type.
  Z3_ast GetAsFormattedArrayIndex(Z3_ast index, ArrayType* array_type);

  // Gets the bit count associated with the bit-vector-sort Z3 node "arg".
  // (Arg must be known to be of bit-vector sort.)
  int64 GetBvBitCount(Z3_ast arg);

  // Gets the translation of the given node. Crashes if "node" has not already
  // been translated. The following functions are short-cuts that assume the
  // node is of the indicated type.
  Z3_ast GetValue(const Node* node);
  Z3_ast GetBitVec(Node* node);
  Z3_ast GetArray(Node* node);
  Z3_ast GetTuple(Node* node);

  // Does the _actual_ work of processing binary, nary, etc. operations.
  template <typename OpT, typename FnT>
  absl::Status HandleBinary(OpT* op, FnT f);
  template <typename OpT, typename FnT>
  absl::Status HandleNary(OpT* op, FnT f, bool invert_result);
  template <typename FnT>
  absl::Status HandleShift(BinOp* shift, FnT f);
  template <typename FnT>
  absl::Status HandleUnary(UnOp* op, FnT f);

  // Recursive call to translate XLS literals into Z3 form.
  xabsl::StatusOr<Z3_ast> TranslateLiteralValue(Type* type, const Value& value);

  // Common multiply handling.
  void HandleMul(ArithOp* mul, bool is_signed);

  // Translates a OneHotSelect or Sel node whose (non-selector) operands are
  // Tuple typed. Accepts a function to actually call into the AbstractEvaluator
  // for that node. "FlatValue" is a helper to represent a value as a
  // vector of individual Z3 bits.
  using FlatValue = std::vector<Z3_ast>;
  template <typename NodeT>
  absl::Status HandleSelect(
      NodeT* node, std::function<FlatValue(const FlatValue& selector,
                                           const std::vector<FlatValue>& cases)>
                       evaluator);

  // Handles the translation of the given unary op using the AbstractEvaluator.
  absl::Status HandleUnaryViaAbstractEval(Node* op);

  // Converts a XLS param decl into a Z3 param type.
  xabsl::StatusOr<Z3_ast> CreateZ3Param(Type* type,
                                        absl::string_view param_name);

  // Records the mapping of the specified XLS IR node to Z3 value.
  void NoteTranslation(Node* node, Z3_ast translated);

  // Creates a Z3 tuple from the given XLS type or Z3 sort and Z3 elements.
  Z3_ast CreateTuple(Type* tuple_type, absl::Span<Z3_ast> elements);
  Z3_ast CreateTuple(Z3_sort tuple_sort, absl::Span<Z3_ast> elements);

  // Creates a Z3 array from the given XLS type and Z3 elements.
  Z3_ast CreateArray(ArrayType* type, absl::Span<Z3_ast> elements);

  // Extracts a value from an array type.
  Z3_ast GetArrayElement(ArrayType* type, Z3_ast array, Z3_ast index);

  // Z3 version of xls::ZeroOfType() - creates a zero-valued element.
  Z3_ast ZeroOfSort(Z3_sort sort);

  Z3_config config_;
  Z3_context ctx_;

  // True if this is translating a function called from another, in which case
  // we shouldn't delete our context, etc.!
  bool borrowed_context_;
  absl::flat_hash_map<const Node*, Z3_ast> translations_;
  // Params specified in the context-borrowing CreateAndTranslate() builder.
  // Parameters already translated in a separate function traversal that should
  // be used as this translation's parameter set.
  absl::optional<absl::Span<const Z3_ast>> imported_params_;
  Function* xls_function_;
};

// Describes a predicate to compute about a subject node in an XLS IR function.
class Predicate {
 public:
  static Predicate EqualTo(Node* node) {
    return Predicate(PredicateKind::kEqualToNode, node);
  }
  static Predicate EqualToZero() {
    return Predicate(PredicateKind::kEqualToZero);
  }
  static Predicate NotEqualToZero() {
    return Predicate(PredicateKind::kNotEqualToZero);
  }

  PredicateKind kind() const { return kind_; }
  Node* node() const {
    XLS_CHECK(node_.has_value());
    return node_.value();
  }

  std::string ToString() const;

 private:
  explicit Predicate(PredicateKind kind) : kind_(kind) {}
  Predicate(PredicateKind kind, Node* node) : kind_(kind), node_(node) {}

  PredicateKind kind_;
  absl::optional<Node*> node_;
};

// Attempts to prove node "subject" in function "f" satisfies the given
// predicate (over all possible inputs) within the duration "timeout".
xabsl::StatusOr<bool> TryProve(Function* f, Node* subject, Predicate p,
                              absl::Duration timeout);

}  // namespace z3
}  // namespace solvers
}  // namespace xls

#endif  // XLS_TOOLS_Z3_IR_TRANSLATOR_H_<|MERGE_RESOLUTION|>--- conflicted
+++ resolved
@@ -62,18 +62,12 @@
   // Returns the Z3 value (or set of values) corresponding to the given Node.
   Z3_ast GetTranslation(const Node* source);
 
-<<<<<<< HEAD
-  // Sets the translation of a node to the given Z3_ast, for example to set the
-  // input to a particular node as a constant value.
-  void SetTranslation(const Node* node, Z3_ast dst);
-=======
   // Re-translates the function from scratch, using fixed mappings for the
   // values in "replacements", i.e., when any node in "replacements" is
   // encountered, the fixed Z3_ast is used instead of using a translation from
   // the original IR.
   absl::Status Retranslate(
       const absl::flat_hash_map<const Node*, Z3_ast>& replacements);
->>>>>>> a7abbac4
 
   // Convenience version for the above for the function return Node.
   Z3_ast GetReturnNode();
