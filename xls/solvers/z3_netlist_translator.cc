--- conflicted
+++ resolved
@@ -23,10 +23,7 @@
 #include "xls/netlist/function_parser.h"
 #include "xls/netlist/netlist.h"
 #include "xls/solvers/z3_propagate_updates.h"
-<<<<<<< HEAD
-=======
 #include "xls/solvers/z3_utils.h"
->>>>>>> a7abbac4
 #include "../z3/src/api/z3_api.h"
 
 namespace xls {
@@ -115,13 +112,8 @@
   std::vector<UpdatedNode<NetRef>> updated_refs;
   for (const auto& input : inputs) {
     XLS_ASSIGN_OR_RETURN(NetRef ref, module_->ResolveNet(input.first));
-<<<<<<< HEAD
-    Z3_ast new_ast = input.second;
-    Z3_ast old_ast = translated_[ref];
-=======
     Z3_ast old_ast = translated_[ref];
     Z3_ast new_ast = input.second;
->>>>>>> a7abbac4
     updated_refs.push_back({ref, old_ast, new_ast});
     translated_[ref] = new_ast;
   }
@@ -164,8 +156,6 @@
                               updated_refs);
 
   return absl::OkStatus();
-<<<<<<< HEAD
-=======
 }
 
 absl::Status NetlistTranslator::Retranslate(
@@ -187,7 +177,6 @@
   translated_[module_->ResolveNumber(0).value()] = Z3_mk_int(ctx_, 0, bit_sort);
   translated_[module_->ResolveNumber(1).value()] = Z3_mk_int(ctx_, 1, bit_sort);
   return Translate();
->>>>>>> a7abbac4
 }
 
 // General idea: construct an AST by iterating over all the Cells in the module.
