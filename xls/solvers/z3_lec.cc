// Copyright 2020 Google LLC
//
// Licensed under the Apache License, Version 2.0 (the "License");
// you may not use this file except in compliance with the License.
// You may obtain a copy of the License at
//
//      http://www.apache.org/licenses/LICENSE-2.0
//
// Unless required by applicable law or agreed to in writing, software
// distributed under the License is distributed on an "AS IS" BASIS,
// WITHOUT WARRANTIES OR CONDITIONS OF ANY KIND, either express or implied.
// See the License for the specific language governing permissions and
// limitations under the License.

#include "xls/solvers/z3_lec.h"

#include "absl/base/internal/sysinfo.h"
#include "absl/strings/match.h"
#include "absl/strings/str_join.h"
#include "absl/strings/strip.h"
#include "xls/codegen/vast.h"
#include "xls/common/status/ret_check.h"
#include "xls/common/status/status_macros.h"
<<<<<<< HEAD
=======
#include "xls/ir/bits_ops.h"
>>>>>>> a7abbac4
#include "xls/ir/node_util.h"
#include "xls/solvers/z3_utils.h"
#include "../z3/src/api/z3_api.h"

namespace xls {
namespace solvers {
namespace z3 {

<<<<<<< HEAD
using netlist::rtl::Cell;
=======
>>>>>>> a7abbac4
using netlist::rtl::Module;
using netlist::rtl::Netlist;
using netlist::rtl::NetRef;

namespace {

// Returns true if we're checking a single pipeline stage.
bool CheckingSingleStage(absl::optional<PipelineSchedule> schedule,
                         int32 stage) {
  return schedule && stage != -1;
}

std::vector<const Node*> SetToIdSortedVector(
    const absl::flat_hash_set<const Node*> set) {
  std::vector<const Node*> nodes(set.begin(), set.end());
  std::sort(nodes.begin(), nodes.end(),
            [](const Node* a, const Node* b) { return a->id() < b->id(); });
  return nodes;
}

}  // namespace

xabsl::StatusOr<std::unique_ptr<Lec>> Lec::Create(const LecParams& params) {
  auto lec = absl::WrapUnique<Lec>(
      new Lec(params.ir_package, params.ir_function, params.netlist,
              params.netlist_module_name, absl::nullopt, 0));
<<<<<<< HEAD
  XLS_RETURN_IF_ERROR(lec->Init(params.high_cells));
  return lec;
}

// This is just sugar; we could add schedule & stage to LecParams, but I like
// the more-explicit invocation style here.
xabsl::StatusOr<std::unique_ptr<Lec>> Lec::CreateForStage(
    const LecParams& params, const PipelineSchedule& schedule, int stage) {
  auto lec = absl::WrapUnique<Lec>(
      new Lec(params.ir_package, params.ir_function, params.netlist,
              params.netlist_module_name, schedule, stage));
=======
>>>>>>> a7abbac4
  XLS_RETURN_IF_ERROR(lec->Init(params.high_cells));
  return lec;
}

<<<<<<< HEAD
=======
// This is just sugar; we could add schedule & stage to LecParams, but I like
// the more-explicit invocation style here.
xabsl::StatusOr<std::unique_ptr<Lec>> Lec::CreateForStage(
    const LecParams& params, const PipelineSchedule& schedule, int stage) {
  auto lec = absl::WrapUnique<Lec>(
      new Lec(params.ir_package, params.ir_function, params.netlist,
              params.netlist_module_name, schedule, stage));
  XLS_RETURN_IF_ERROR(lec->Init(params.high_cells));
  return lec;
}

>>>>>>> a7abbac4
Lec::Lec(Package* ir_package, Function* ir_function, Netlist* netlist,
         const std::string& netlist_module_name,
         absl::optional<PipelineSchedule> schedule, int stage)
    : ir_package_(ir_package),
      ir_function_(ir_function),
      netlist_(netlist),
      netlist_module_name_(netlist_module_name),
      schedule_(schedule),
      stage_(stage) {}

Lec::~Lec() {
  if (model_) {
    Z3_model_dec_ref(ctx(), model_.value());
  }
  if (solver_) {
    Z3_solver_dec_ref(ctx(), solver_.value());
  }
}

absl::Status Lec::Init(const absl::flat_hash_set<std::string>& high_cells) {
  XLS_ASSIGN_OR_RETURN(module_, netlist_->GetModule(netlist_module_name_));
  XLS_RETURN_IF_ERROR(CreateIrTranslator());
  XLS_RETURN_IF_ERROR(CreateNetlistTranslator(high_cells));

<<<<<<< HEAD
  std::vector<const Node*> ir_inputs = GetIrInputs();
  XLS_RETURN_IF_ERROR(BindNetlistInputs(absl::MakeSpan(ir_inputs)));

  std::vector<const Node*> ir_output_nodes = GetIrOutputs();
  ir_outputs_.reserve(ir_output_nodes.size());
  for (const Node* node : ir_output_nodes) {
    ir_outputs_.push_back(ir_translator_->GetTranslation(node));
  }

  XLS_ASSIGN_OR_RETURN(netlist_outputs_,
                       GetNetlistOutputs(absl::MakeSpan(ir_output_nodes)));

  std::vector<Z3_ast> eq_nodes;
  eq_nodes.reserve(ir_outputs_.size());
  for (int i = 0; i < ir_outputs_.size(); i++) {
    eq_nodes.push_back(Z3_mk_eq(ctx(), ir_outputs_[i], netlist_outputs_[i]));
  }
  Z3_ast eval_node = Z3_mk_and(ctx(), ir_outputs_.size(), eq_nodes.data());
=======
  XLS_RETURN_IF_ERROR(CollectIrInputs());
  if (XLS_VLOG_IS_ON(2)) {
    for (const auto& pair : input_mapping_) {
      XLS_LOG(INFO) << "Stage input [IR] node: " << pair.first;
    }
  }
  XLS_RETURN_IF_ERROR(BindNetlistInputs());

  CollectIrOutputNodes();
  // "Filler" value for unused output bits (those not present in the netlist).
  // Helpful for reading result output.
  Z3_ast x = Z3_mk_const(ctx(), Z3_mk_string_symbol(ctx(), "X"),
                         Z3_mk_bv_sort(ctx(), 1));
  std::vector<Z3_ast> eq_nodes;
  for (const Node* node : ir_output_nodes_) {
    // Extract the individual bits out of each IR output node, and match those
    // up the corresponding netlist bits. The netlist outputs do not contain
    // references to bits that are actually unused, instead having nullptr in
    // those indices.
    XLS_VLOG(3) << "Stage output [IR] node: " << node->GetName()
                << " : width: " << node->GetType()->GetFlatBitCount();
    std::vector<Z3_ast> ir_bits = ir_translator_->FlattenValue(
        node->GetType(), ir_translator_->GetTranslation(node),
        /*little_endian=*/true);
    XLS_ASSIGN_OR_RETURN(std::vector<Z3_ast> netlist_bits,
                         GetNetlistZ3ForIr(node));
    XLS_RET_CHECK(ir_bits.size() == netlist_bits.size());

    for (int i = 0; i < ir_bits.size(); i++) {
      if (netlist_bits[i] == nullptr) {
        XLS_VLOG(3) << "  Skipping " << node->GetName() << " IR output bit "
                    << i;
        ir_outputs_.push_back(x);
        netlist_outputs_.push_back(x);
      } else {
        ir_outputs_.push_back(ir_bits[i]);
        netlist_outputs_.push_back(netlist_bits[i]);
        eq_nodes.push_back(Z3_mk_eq(ctx(), ir_bits[i], netlist_bits[i]));
      }
    }
  }

  Z3_ast eval_node = Z3_mk_and(ctx(), eq_nodes.size(), eq_nodes.data());
>>>>>>> a7abbac4
  eval_node = Z3_mk_not(ctx(), eval_node);
  solver_ = CreateSolver(ctx(), absl::base_internal::NumCPUs());
  Z3_solver_assert(ctx(), solver_.value(), eval_node);

  return absl::OkStatus();
}

<<<<<<< HEAD
std::vector<const Node*> Lec::GetIrInputs() {
  std::vector<const Node*> ir_inputs;
=======
absl::Status Lec::CollectIrInputs() {
>>>>>>> a7abbac4
  if (CheckingSingleStage(schedule_, stage_) && stage_ != 0) {
    // If we're evaluating a single stage (aside from the first), then we need
    // to create "fake" Z3 nodes for the stage inputs.
    absl::flat_hash_set<const Node*> stage_inputs;
    for (const Node* node : schedule_->nodes_in_cycle(stage_)) {
      for (Node* operand : node->operands()) {
        if (schedule_->cycle(operand) != stage_) {
          stage_inputs.insert(operand);
        }
      }
    }

    // Create new Z3 [free] constants to replace those out-of-stage inputs.
    // Plop the inputs into a vector & sort it for deterministic iteration
    // order.
    for (const Node* stage_input : SetToIdSortedVector(stage_inputs)) {
<<<<<<< HEAD
      Z3_ast foo = Z3_mk_const(
          ctx(), Z3_mk_string_symbol(ctx(), stage_input->GetName().c_str()),
          TypeToSort(ctx(), *stage_input->GetType()));
      // Update the translator to use this new input for later references.
      ir_translator_->SetTranslation(stage_input, foo);
      ir_inputs.push_back(stage_input);
    }
  } else {
    // Otherwise, just collect the function inputs.
    for (const Param* param : ir_function_->params()) {
      ir_inputs.push_back(param);
    }
  }
  return ir_inputs;
}

std::vector<const Node*> Lec::GetIrOutputs() {
  // Easy case first! If we're working on the whole function, then we just need
  // the output node & its corresponding wires.
  if (!CheckingSingleStage(schedule_, stage_)) {
    return {ir_function_->return_value()};
=======
      Z3_ast new_input = Z3_mk_const(
          ctx(), Z3_mk_string_symbol(ctx(), stage_input->GetName().c_str()),
          TypeToSort(ctx(), *stage_input->GetType()));
      // Update the translator to use this new input for later references.
      input_mapping_[stage_input] = new_input;
    }
    XLS_RETURN_IF_ERROR(ir_translator_->Retranslate(input_mapping_));
  } else {
    // Otherwise, just collect the function inputs.
    for (const Param* param : ir_function_->params()) {
      input_mapping_[param] = ir_translator_->GetTranslation(param);
    }
  }
  return absl::OkStatus();
}

void Lec::CollectIrOutputNodes() {
  // Easy case first! If we're working on the whole function, then we just need
  // the output node & its corresponding wires.
  if (!CheckingSingleStage(schedule_, stage_)) {
    ir_output_nodes_ = {ir_function_->return_value()};
    return;
>>>>>>> a7abbac4
  }

  // Collect all stage outputs - those nodes using a node within this stage
  // but that aren't present in this cycle. Use a set to uniqify the output
  // nodes.
  absl::flat_hash_set<const Node*> stage_outputs;
  for (const Node* node : schedule_->nodes_in_cycle(stage_)) {
    for (const Node* user : node->users()) {
      if (schedule_->cycle(user) != stage_) {
        stage_outputs.insert(node);
      }
    }
  }

  // Ensure a deterministic output order.
<<<<<<< HEAD
  return SetToIdSortedVector(stage_outputs);
=======
  ir_output_nodes_ = SetToIdSortedVector(stage_outputs);
>>>>>>> a7abbac4
}

xabsl::StatusOr<std::vector<NetRef>> Lec::GetIrNetrefs(const Node* node) {
  std::vector<NetRef> refs;
  // Increment down (instead of up) to keep the std::reverse symmetry in
  // UnflattenNetlistOutputs() (WRT FlattenNetlistInputs()).
  for (int i = node->GetType()->GetFlatBitCount() - 1; i >= 0; i--) {
    // "bit_index" identifies individual wires part of a multi-bit IR value.
    absl::optional<int> bit_index;
    if (node->GetType()->GetFlatBitCount() > 1) {
      bit_index = i;
    }
<<<<<<< HEAD
    std::string name = NodeToWireName(node, bit_index);

    XLS_ASSIGN_OR_RETURN(
        const Cell* cell, module_->ResolveCell(name),
        _ << "If this is a multi-stage module, was a schedule specified?");
    for (const auto& output : cell->outputs()) {
      refs.push_back(output.netref);
=======

    std::string name = NodeToNetlistName(node, bit_index);

    auto status_or_cell = module_->ResolveCell(name);
    if (!status_or_cell.ok()) {
      // There are netrefs that aren't present as registers but _are_ present as
      // combinational wires (those w/a "comb" suffix) - these are values used
      // within a stage, but not as input or output. Knowing their values is
      // useful for debugging, so we make an attempt to find them here.
      name = NodeToNetlistName(node, bit_index, /*is_cell=*/false);
      auto status_or_ref = module_->ResolveNet(name);
      if (status_or_ref.ok()) {
        refs.push_back(status_or_ref.value());
      } else {
        // This line is assuming that the "unused" cell only has a single
        // output. In cases we've tested so far, this has always been the case,
        // but we should keep it in mind if we encounter problems in the future.
        refs.push_back(nullptr);
      }
    } else {
      for (const auto& output : status_or_cell.value()->outputs()) {
        refs.push_back(output.netref);
      }
>>>>>>> a7abbac4
    }
  }

  return refs;
}

absl::Status Lec::AddConstraints(Function* constraints) {
<<<<<<< HEAD
  XLS_RET_CHECK(!CheckingSingleStage(schedule_, stage_))
      << "Constraints cannot be specified with per-stage LEC.";
=======
  XLS_RET_CHECK(!CheckingSingleStage(schedule_, stage_) || stage_ == 0)
      << "Constraints cannot be specified with per-stage LEC, "
      << "except on the first stage.";
>>>>>>> a7abbac4
  XLS_RET_CHECK(constraints->params().size() == ir_function_->params().size());

  std::vector<Z3_ast> params;
  for (int i = 0; i < ir_function_->params().size(); i++) {
    XLS_RET_CHECK(constraints->param(i)->GetType()->IsEqualTo(
        ir_function_->param(i)->GetType()));
    params.push_back(ir_translator_->GetTranslation(ir_function_->param(i)));
  }

  XLS_ASSIGN_OR_RETURN(
      auto constraint_translator,
      IrTranslator::CreateAndTranslate(ctx(), constraints, params));
  Z3_ast eq_node = Z3_mk_eq(ctx(), constraint_translator->GetReturnNode(),
                            Z3_mk_int(ctx(), 1, Z3_mk_bv_sort(ctx(), 1)));
  Z3_solver_assert(ctx(), solver_.value(), eq_node);
  return absl::OkStatus();
}

bool Lec::Run() {
  XLS_LOG(INFO) << "Beginning execution";
  satisfiable_ = Z3_solver_check(ctx(), solver_.value()) == Z3_L_TRUE;
  if (satisfiable_) {
    model_ = Z3_solver_get_model(ctx(), solver_.value());
    Z3_model_inc_ref(ctx(), model_.value());
  }
  return !satisfiable_;
}

std::string Lec::ResultToString() {
  std::vector<std::string> output;
  output.push_back(SolverResultToString(ctx(), solver_.value(),
                                        satisfiable_ ? Z3_L_TRUE : Z3_L_FALSE,
                                        /*hexify=*/true));
  if (satisfiable_) {
<<<<<<< HEAD
    output.push_back("IR result:");
    for (Z3_ast node : ir_outputs_) {
      output.push_back(QueryNode(ctx(), model_.value(), node));
    }

    output.push_back("Netlist result:");
    for (Z3_ast node : netlist_outputs_) {
      output.push_back(QueryNode(ctx(), model_.value(), node));
=======
    for (const Node* node : ir_output_nodes_) {
      std::pair<std::string, std::string> outputs = GetComparisonStrings(node);
      std::string ir_string = outputs.first;
      std::string nl_string = outputs.second;

      // Only for printing model outputs do we mask "don't cares" in IR bits.
      std::vector<Z3_ast> nl_bits = GetNetlistZ3ForIr(node).value();
      MarkDontCareBits(nl_bits, ir_string);

      BitsRope ir_rope(node->BitCountOrDie());
      BitsRope nl_rope(node->BitCountOrDie());
      for (int i = ir_string.size() - 1; i >= 2; i--) {
        if (ir_string[i] == '_') {
          continue;
        }
        ir_rope.push_back(ir_string[i] == '1');
        nl_rope.push_back(nl_string[i] == '1');
      }

      output.push_back(
          absl::StrCat("\nOutput IR node ", node->ToString(), ":"));
      output.push_back(
          absl::StrCat("  IR: ", ir_string, " (",
                       ir_rope.Build().ToString(FormatPreference::kHex), ")"));
      output.push_back(
          absl::StrCat("  NL: ", outputs.second, " (",
                       nl_rope.Build().ToString(FormatPreference::kHex), ")"));
>>>>>>> a7abbac4
    }
  }

  return absl::StrJoin(output, "\n");
}

absl::Status Lec::CreateIrTranslator() {
  XLS_ASSIGN_OR_RETURN(ir_translator_,
                       IrTranslator::CreateAndTranslate(ir_function_));
<<<<<<< HEAD
  return absl::OkStatus();
}

absl::Status Lec::BindNetlistInputs(absl::Span<const Node*> ir_inputs) {
  absl::flat_hash_map<std::string, Z3_ast> inputs =
      FlattenNetlistInputs(ir_inputs);
  XLS_RETURN_IF_ERROR(netlist_translator_->RebindInputNets(inputs));

  return absl::OkStatus();
}

absl::flat_hash_map<std::string, Z3_ast> Lec::FlattenNetlistInputs(
    absl::Span<const Node*> ir_inputs) {
  absl::flat_hash_map<std::string, Z3_ast> netlist_inputs;
  for (const Node* node : ir_inputs) {
    // We need to reverse the entire bits vector, per item 1 in the header
    // description, and we need to pass true as little_endian to FlattenValue
    // per item 2.
    Z3_ast translation = ir_translator_->GetTranslation(node);
    std::vector<Z3_ast> bits = ir_translator_->FlattenValue(
        node->GetType(), translation, /*little_endian=*/true);
    std::reverse(bits.begin(), bits.end());
    if (bits.size() > 1) {
      for (int i = 0; i < bits.size(); i++) {
        std::string name = NodeToWireName(node, i);
        netlist_inputs[name] = bits[i];
      }
    } else {
      std::string name = NodeToWireName(node, std::nullopt);
      netlist_inputs[name] = bits[0];
=======
  return absl::OkStatus();
}

absl::Status Lec::BindNetlistInputs() {
  absl::flat_hash_map<std::string, Z3_ast> nl_inputs = FlattenNetlistInputs();
  return netlist_translator_->Retranslate(nl_inputs);
}

absl::flat_hash_map<std::string, Z3_ast> Lec::FlattenNetlistInputs() {
  absl::flat_hash_map<std::string, Z3_ast> netlist_inputs;
  for (const auto& pair : input_mapping_) {
    // We need to reverse the entire bits vector, per item 1 in the header
    // description, and we need to pass true as little_endian to FlattenValue
    // per item 2.
    const Node* node = pair.first;
    Z3_ast translation = pair.second;
    std::vector<Z3_ast> bits = ir_translator_->FlattenValue(
        node->GetType(), translation, /*little_endian=*/true);
    std::reverse(bits.begin(), bits.end());
    for (int i = 0; i < bits.size(); i++) {
      // We have a flat IR node that's our input; we need to find the matching
      // cells and use their outputs.
      std::string name;
      if (bits.size() == 1) {
        name = NodeToNetlistName(node, absl::nullopt);
      } else {
        name = NodeToNetlistName(node, i);
      }

      // Get the cell...
      auto status_or_cell = module_->ResolveCell(name);
      if (!status_or_cell.ok()) {
        XLS_VLOG(3) << "Could not resolve input cell: " << name << "; skipping";
        XLS_LOG(INFO) << "Could not resolve input cell: " << name
                      << "; skipping";
        continue;
      }

      // Then plop its output in.
      for (const auto& output : status_or_cell.value()->outputs()) {
        netlist_inputs[output.netref->name()] = bits[i];
      }
>>>>>>> a7abbac4
    }
  }

  return netlist_inputs;
}

<<<<<<< HEAD
xabsl::StatusOr<std::vector<Z3_ast>> Lec::GetNetlistOutputs(
    absl::Span<const Node*> ir_outputs) {
  std::vector<Z3_ast> unflattened_outputs;

  for (const Node* node : ir_outputs) {
    XLS_ASSIGN_OR_RETURN(std::vector<NetRef> netrefs, GetIrNetrefs(node));

    std::vector<Z3_ast> z3_outputs;
    z3_outputs.reserve(netrefs.size());
    for (const auto& netref : netrefs) {
=======
xabsl::StatusOr<std::vector<Z3_ast>> Lec::GetNetlistZ3ForIr(const Node* node) {
  std::vector<Z3_ast> netlist_output;

  XLS_ASSIGN_OR_RETURN(std::vector<NetRef> netrefs, GetIrNetrefs(node));
  netlist_output.reserve(netrefs.size());
  for (const auto& netref : netrefs) {
    if (netref == nullptr) {
      netlist_output.push_back(nullptr);
    } else if (netref->name() == "output_valid") {
>>>>>>> a7abbac4
      // Drop output wires not part of the original signature.
      // TODO(rspringer): These special wires aren't necessarily fixed - they're
      // specified by codegen, and could change in the future. These need to be
      // properly handled (i.e., not hardcoded).
<<<<<<< HEAD
      if (netref->name() == "output_valid") {
        continue;
      }

      XLS_ASSIGN_OR_RETURN(Z3_ast z3_output,
                           netlist_translator_->GetTranslation(netref));
      z3_outputs.push_back(z3_output);
    }
    std::reverse(z3_outputs.begin(), z3_outputs.end());

    // Specify little endian here as with FlattenValue() above.
    Z3_ast unflattened_output = ir_translator_->UnflattenZ3Ast(
        node->GetType(), absl::MakeSpan(z3_outputs),
        /*little_endian=*/true);
    unflattened_outputs.push_back(unflattened_output);
  }
  return unflattened_outputs;
=======
      continue;
    } else {
      XLS_ASSIGN_OR_RETURN(Z3_ast z3_output,
                           netlist_translator_->GetTranslation(netref));
      netlist_output.push_back(z3_output);
    }
  }
  return netlist_output;
>>>>>>> a7abbac4
}

absl::Status Lec::CreateNetlistTranslator(
    const absl::flat_hash_set<std::string>& high_cells) {
  absl::flat_hash_map<std::string, const Module*> module_refs;
  for (const std::unique_ptr<Module>& module : netlist_->modules()) {
    if (module->name() != netlist_module_name_) {
      module_refs[module->name()] = module.get();
    }
  }

  XLS_ASSIGN_OR_RETURN(
      netlist_translator_,
      NetlistTranslator::CreateAndTranslate(ir_translator_->ctx(), module_,
                                            module_refs, high_cells));

  return absl::OkStatus();
}

void Lec::DumpIrTree() {
  std::deque<const Node*> to_process;
  absl::flat_hash_set<const Node*> seen;
  for (const Node* node : ir_output_nodes_) {
    to_process.push_back(node);
    seen.insert(node);
  }

  for (const auto& pair : input_mapping_) {
    to_process.push_back(pair.first);
    seen.insert(pair.first);
  }

  while (!to_process.empty()) {
    const Node* node = to_process.front();
    to_process.pop_front();
<<<<<<< HEAD
    Z3_ast translation = ir_translator_->GetTranslation(node);
    std::cout << "IR: " << node->ToString() << std::endl;
    std::cout << "Z3: " << QueryNode(ctx(), model_.value(), translation)
              << std::endl
              << std::endl;
    seen.insert(node);
=======

    std::cout << "Node: " << node->ToString() << std::endl;
    std::pair<std::string, std::string> outputs = GetComparisonStrings(node);
    std::cout << "  IR: " << outputs.first << std::endl;
    std::cout << "  NL: " << outputs.second << std::endl << std::endl;

>>>>>>> a7abbac4
    for (const Node* operand : node->operands()) {
      if (!seen.contains(operand) && schedule_->cycle(operand) == stage_) {
        to_process.push_back(operand);
        seen.insert(operand);
      }
    }
  }
}

<<<<<<< HEAD
// Bit 1 of the 3-bit IR node foo.123 in stage 3 is present as p3_foo_123_1_.
std::string Lec::NodeToWireName(const Node* node,
                                absl::optional<int> bit_index) {
  std::string name = node->GetName();
=======
std::pair<std::string, std::string> Lec::GetComparisonStrings(
    const Node* node) {
  std::vector<Z3_ast> ir_bits;
  if (input_mapping_.contains(node)) {
    ir_bits =
        ir_translator_->FlattenValue(node->GetType(), input_mapping_[node]);
  } else {
    ir_bits = ir_translator_->FlattenValue(
        node->GetType(), ir_translator_->GetTranslation(node));
  }
  std::reverse(ir_bits.begin(), ir_bits.end());

  auto status_or_nl_bits = GetNetlistZ3ForIr(node);
  if (!status_or_nl_bits.ok()) {
    XLS_VLOG(2) << "Node " << node->GetName() << " not present in netlist.";
    return std::make_pair("", "");
  }
  std::vector<Z3_ast> nl_bits = status_or_nl_bits.value();
  std::string ir_string = BitVectorToString(ctx(), ir_bits, model_.value());
  std::string nl_string = BitVectorToString(ctx(), nl_bits, model_.value());
  MarkDontCareBits(nl_bits, nl_string);
  return std::make_pair(ir_string, nl_string);
}

void Lec::MarkDontCareBits(const std::vector<Z3_ast>& nl_bits,
                           std::string& nl_string) {
  int bit_count = nl_bits.size();
  int skip_pos = bit_count % 4;
  int output_pos = 2;
  for (int i = 0; i < bit_count; i++) {
    if (nl_bits[i] == nullptr) {
      nl_string[output_pos] = 'X';
    }

    output_pos++;
    skip_pos--;
    if (skip_pos == 0) {
      output_pos++;
      skip_pos = 4;
    }
  }
}

// Bit 1 of the 3-bit IR node foo.123 in stage 3 is present as p3_foo_123_1_.
std::string Lec::NodeToNetlistName(const Node* node,
                                   absl::optional<int> bit_index,
                                   bool is_cell) {
  std::string name = verilog::SanitizeIdentifier(node->GetName());
>>>>>>> a7abbac4
  for (char& c : name) {
    if (c == '.') {
      c = '_';
    }
  }

<<<<<<< HEAD
  bool is_input = node->Is<Param>() && node->function() == ir_function_;
  bool is_output = node == node->function()->return_value();
  int stage = schedule_ ? schedule_.value().cycle(node) + 1 : 0;
  if (schedule_ && is_input) {
    name = absl::StrCat("p0_", name);
  } else if (schedule_ && is_output) {
    name = absl::StrCat("p", stage, "_", name, "_reg");
  } else {
    name = absl::StrCat("p", stage, "_", name);
=======
  bool is_input = node->Is<Param>();
  int stage = schedule_ ? schedule_.value().cycle(node) + 1 : 0;
  if (schedule_ && is_input) {
    name = absl::StrCat("p0_", name, is_cell ? "_reg" : "_comb");
  } else {
    name = absl::StrCat("p", stage, "_", name, is_cell ? "_reg" : "_comb");
>>>>>>> a7abbac4
  }

  // Each IR gate can only have one [multi-bit] output.
  if (bit_index) {
    absl::StrAppend(&name, "_", bit_index.value(), "_");
  }

  return name;
}

}  // namespace z3
}  // namespace solvers
}  // namespace xls<|MERGE_RESOLUTION|>--- conflicted
+++ resolved
@@ -21,10 +21,7 @@
 #include "xls/codegen/vast.h"
 #include "xls/common/status/ret_check.h"
 #include "xls/common/status/status_macros.h"
-<<<<<<< HEAD
-=======
 #include "xls/ir/bits_ops.h"
->>>>>>> a7abbac4
 #include "xls/ir/node_util.h"
 #include "xls/solvers/z3_utils.h"
 #include "../z3/src/api/z3_api.h"
@@ -33,10 +30,6 @@
 namespace solvers {
 namespace z3 {
 
-<<<<<<< HEAD
-using netlist::rtl::Cell;
-=======
->>>>>>> a7abbac4
 using netlist::rtl::Module;
 using netlist::rtl::Netlist;
 using netlist::rtl::NetRef;
@@ -63,26 +56,10 @@
   auto lec = absl::WrapUnique<Lec>(
       new Lec(params.ir_package, params.ir_function, params.netlist,
               params.netlist_module_name, absl::nullopt, 0));
-<<<<<<< HEAD
   XLS_RETURN_IF_ERROR(lec->Init(params.high_cells));
   return lec;
 }
 
-// This is just sugar; we could add schedule & stage to LecParams, but I like
-// the more-explicit invocation style here.
-xabsl::StatusOr<std::unique_ptr<Lec>> Lec::CreateForStage(
-    const LecParams& params, const PipelineSchedule& schedule, int stage) {
-  auto lec = absl::WrapUnique<Lec>(
-      new Lec(params.ir_package, params.ir_function, params.netlist,
-              params.netlist_module_name, schedule, stage));
-=======
->>>>>>> a7abbac4
-  XLS_RETURN_IF_ERROR(lec->Init(params.high_cells));
-  return lec;
-}
-
-<<<<<<< HEAD
-=======
 // This is just sugar; we could add schedule & stage to LecParams, but I like
 // the more-explicit invocation style here.
 xabsl::StatusOr<std::unique_ptr<Lec>> Lec::CreateForStage(
@@ -94,7 +71,6 @@
   return lec;
 }
 
->>>>>>> a7abbac4
 Lec::Lec(Package* ir_package, Function* ir_function, Netlist* netlist,
          const std::string& netlist_module_name,
          absl::optional<PipelineSchedule> schedule, int stage)
@@ -119,26 +95,6 @@
   XLS_RETURN_IF_ERROR(CreateIrTranslator());
   XLS_RETURN_IF_ERROR(CreateNetlistTranslator(high_cells));
 
-<<<<<<< HEAD
-  std::vector<const Node*> ir_inputs = GetIrInputs();
-  XLS_RETURN_IF_ERROR(BindNetlistInputs(absl::MakeSpan(ir_inputs)));
-
-  std::vector<const Node*> ir_output_nodes = GetIrOutputs();
-  ir_outputs_.reserve(ir_output_nodes.size());
-  for (const Node* node : ir_output_nodes) {
-    ir_outputs_.push_back(ir_translator_->GetTranslation(node));
-  }
-
-  XLS_ASSIGN_OR_RETURN(netlist_outputs_,
-                       GetNetlistOutputs(absl::MakeSpan(ir_output_nodes)));
-
-  std::vector<Z3_ast> eq_nodes;
-  eq_nodes.reserve(ir_outputs_.size());
-  for (int i = 0; i < ir_outputs_.size(); i++) {
-    eq_nodes.push_back(Z3_mk_eq(ctx(), ir_outputs_[i], netlist_outputs_[i]));
-  }
-  Z3_ast eval_node = Z3_mk_and(ctx(), ir_outputs_.size(), eq_nodes.data());
-=======
   XLS_RETURN_IF_ERROR(CollectIrInputs());
   if (XLS_VLOG_IS_ON(2)) {
     for (const auto& pair : input_mapping_) {
@@ -182,7 +138,6 @@
   }
 
   Z3_ast eval_node = Z3_mk_and(ctx(), eq_nodes.size(), eq_nodes.data());
->>>>>>> a7abbac4
   eval_node = Z3_mk_not(ctx(), eval_node);
   solver_ = CreateSolver(ctx(), absl::base_internal::NumCPUs());
   Z3_solver_assert(ctx(), solver_.value(), eval_node);
@@ -190,12 +145,7 @@
   return absl::OkStatus();
 }
 
-<<<<<<< HEAD
-std::vector<const Node*> Lec::GetIrInputs() {
-  std::vector<const Node*> ir_inputs;
-=======
 absl::Status Lec::CollectIrInputs() {
->>>>>>> a7abbac4
   if (CheckingSingleStage(schedule_, stage_) && stage_ != 0) {
     // If we're evaluating a single stage (aside from the first), then we need
     // to create "fake" Z3 nodes for the stage inputs.
@@ -212,29 +162,6 @@
     // Plop the inputs into a vector & sort it for deterministic iteration
     // order.
     for (const Node* stage_input : SetToIdSortedVector(stage_inputs)) {
-<<<<<<< HEAD
-      Z3_ast foo = Z3_mk_const(
-          ctx(), Z3_mk_string_symbol(ctx(), stage_input->GetName().c_str()),
-          TypeToSort(ctx(), *stage_input->GetType()));
-      // Update the translator to use this new input for later references.
-      ir_translator_->SetTranslation(stage_input, foo);
-      ir_inputs.push_back(stage_input);
-    }
-  } else {
-    // Otherwise, just collect the function inputs.
-    for (const Param* param : ir_function_->params()) {
-      ir_inputs.push_back(param);
-    }
-  }
-  return ir_inputs;
-}
-
-std::vector<const Node*> Lec::GetIrOutputs() {
-  // Easy case first! If we're working on the whole function, then we just need
-  // the output node & its corresponding wires.
-  if (!CheckingSingleStage(schedule_, stage_)) {
-    return {ir_function_->return_value()};
-=======
       Z3_ast new_input = Z3_mk_const(
           ctx(), Z3_mk_string_symbol(ctx(), stage_input->GetName().c_str()),
           TypeToSort(ctx(), *stage_input->GetType()));
@@ -257,7 +184,6 @@
   if (!CheckingSingleStage(schedule_, stage_)) {
     ir_output_nodes_ = {ir_function_->return_value()};
     return;
->>>>>>> a7abbac4
   }
 
   // Collect all stage outputs - those nodes using a node within this stage
@@ -273,11 +199,7 @@
   }
 
   // Ensure a deterministic output order.
-<<<<<<< HEAD
-  return SetToIdSortedVector(stage_outputs);
-=======
   ir_output_nodes_ = SetToIdSortedVector(stage_outputs);
->>>>>>> a7abbac4
 }
 
 xabsl::StatusOr<std::vector<NetRef>> Lec::GetIrNetrefs(const Node* node) {
@@ -290,15 +212,6 @@
     if (node->GetType()->GetFlatBitCount() > 1) {
       bit_index = i;
     }
-<<<<<<< HEAD
-    std::string name = NodeToWireName(node, bit_index);
-
-    XLS_ASSIGN_OR_RETURN(
-        const Cell* cell, module_->ResolveCell(name),
-        _ << "If this is a multi-stage module, was a schedule specified?");
-    for (const auto& output : cell->outputs()) {
-      refs.push_back(output.netref);
-=======
 
     std::string name = NodeToNetlistName(node, bit_index);
 
@@ -322,7 +235,6 @@
       for (const auto& output : status_or_cell.value()->outputs()) {
         refs.push_back(output.netref);
       }
->>>>>>> a7abbac4
     }
   }
 
@@ -330,14 +242,9 @@
 }
 
 absl::Status Lec::AddConstraints(Function* constraints) {
-<<<<<<< HEAD
-  XLS_RET_CHECK(!CheckingSingleStage(schedule_, stage_))
-      << "Constraints cannot be specified with per-stage LEC.";
-=======
   XLS_RET_CHECK(!CheckingSingleStage(schedule_, stage_) || stage_ == 0)
       << "Constraints cannot be specified with per-stage LEC, "
       << "except on the first stage.";
->>>>>>> a7abbac4
   XLS_RET_CHECK(constraints->params().size() == ir_function_->params().size());
 
   std::vector<Z3_ast> params;
@@ -372,16 +279,6 @@
                                         satisfiable_ ? Z3_L_TRUE : Z3_L_FALSE,
                                         /*hexify=*/true));
   if (satisfiable_) {
-<<<<<<< HEAD
-    output.push_back("IR result:");
-    for (Z3_ast node : ir_outputs_) {
-      output.push_back(QueryNode(ctx(), model_.value(), node));
-    }
-
-    output.push_back("Netlist result:");
-    for (Z3_ast node : netlist_outputs_) {
-      output.push_back(QueryNode(ctx(), model_.value(), node));
-=======
     for (const Node* node : ir_output_nodes_) {
       std::pair<std::string, std::string> outputs = GetComparisonStrings(node);
       std::string ir_string = outputs.first;
@@ -409,7 +306,6 @@
       output.push_back(
           absl::StrCat("  NL: ", outputs.second, " (",
                        nl_rope.Build().ToString(FormatPreference::kHex), ")"));
->>>>>>> a7abbac4
     }
   }
 
@@ -419,38 +315,6 @@
 absl::Status Lec::CreateIrTranslator() {
   XLS_ASSIGN_OR_RETURN(ir_translator_,
                        IrTranslator::CreateAndTranslate(ir_function_));
-<<<<<<< HEAD
-  return absl::OkStatus();
-}
-
-absl::Status Lec::BindNetlistInputs(absl::Span<const Node*> ir_inputs) {
-  absl::flat_hash_map<std::string, Z3_ast> inputs =
-      FlattenNetlistInputs(ir_inputs);
-  XLS_RETURN_IF_ERROR(netlist_translator_->RebindInputNets(inputs));
-
-  return absl::OkStatus();
-}
-
-absl::flat_hash_map<std::string, Z3_ast> Lec::FlattenNetlistInputs(
-    absl::Span<const Node*> ir_inputs) {
-  absl::flat_hash_map<std::string, Z3_ast> netlist_inputs;
-  for (const Node* node : ir_inputs) {
-    // We need to reverse the entire bits vector, per item 1 in the header
-    // description, and we need to pass true as little_endian to FlattenValue
-    // per item 2.
-    Z3_ast translation = ir_translator_->GetTranslation(node);
-    std::vector<Z3_ast> bits = ir_translator_->FlattenValue(
-        node->GetType(), translation, /*little_endian=*/true);
-    std::reverse(bits.begin(), bits.end());
-    if (bits.size() > 1) {
-      for (int i = 0; i < bits.size(); i++) {
-        std::string name = NodeToWireName(node, i);
-        netlist_inputs[name] = bits[i];
-      }
-    } else {
-      std::string name = NodeToWireName(node, std::nullopt);
-      netlist_inputs[name] = bits[0];
-=======
   return absl::OkStatus();
 }
 
@@ -493,25 +357,12 @@
       for (const auto& output : status_or_cell.value()->outputs()) {
         netlist_inputs[output.netref->name()] = bits[i];
       }
->>>>>>> a7abbac4
     }
   }
 
   return netlist_inputs;
 }
 
-<<<<<<< HEAD
-xabsl::StatusOr<std::vector<Z3_ast>> Lec::GetNetlistOutputs(
-    absl::Span<const Node*> ir_outputs) {
-  std::vector<Z3_ast> unflattened_outputs;
-
-  for (const Node* node : ir_outputs) {
-    XLS_ASSIGN_OR_RETURN(std::vector<NetRef> netrefs, GetIrNetrefs(node));
-
-    std::vector<Z3_ast> z3_outputs;
-    z3_outputs.reserve(netrefs.size());
-    for (const auto& netref : netrefs) {
-=======
 xabsl::StatusOr<std::vector<Z3_ast>> Lec::GetNetlistZ3ForIr(const Node* node) {
   std::vector<Z3_ast> netlist_output;
 
@@ -521,30 +372,10 @@
     if (netref == nullptr) {
       netlist_output.push_back(nullptr);
     } else if (netref->name() == "output_valid") {
->>>>>>> a7abbac4
       // Drop output wires not part of the original signature.
       // TODO(rspringer): These special wires aren't necessarily fixed - they're
       // specified by codegen, and could change in the future. These need to be
       // properly handled (i.e., not hardcoded).
-<<<<<<< HEAD
-      if (netref->name() == "output_valid") {
-        continue;
-      }
-
-      XLS_ASSIGN_OR_RETURN(Z3_ast z3_output,
-                           netlist_translator_->GetTranslation(netref));
-      z3_outputs.push_back(z3_output);
-    }
-    std::reverse(z3_outputs.begin(), z3_outputs.end());
-
-    // Specify little endian here as with FlattenValue() above.
-    Z3_ast unflattened_output = ir_translator_->UnflattenZ3Ast(
-        node->GetType(), absl::MakeSpan(z3_outputs),
-        /*little_endian=*/true);
-    unflattened_outputs.push_back(unflattened_output);
-  }
-  return unflattened_outputs;
-=======
       continue;
     } else {
       XLS_ASSIGN_OR_RETURN(Z3_ast z3_output,
@@ -553,7 +384,6 @@
     }
   }
   return netlist_output;
->>>>>>> a7abbac4
 }
 
 absl::Status Lec::CreateNetlistTranslator(
@@ -589,21 +419,12 @@
   while (!to_process.empty()) {
     const Node* node = to_process.front();
     to_process.pop_front();
-<<<<<<< HEAD
-    Z3_ast translation = ir_translator_->GetTranslation(node);
-    std::cout << "IR: " << node->ToString() << std::endl;
-    std::cout << "Z3: " << QueryNode(ctx(), model_.value(), translation)
-              << std::endl
-              << std::endl;
-    seen.insert(node);
-=======
 
     std::cout << "Node: " << node->ToString() << std::endl;
     std::pair<std::string, std::string> outputs = GetComparisonStrings(node);
     std::cout << "  IR: " << outputs.first << std::endl;
     std::cout << "  NL: " << outputs.second << std::endl << std::endl;
 
->>>>>>> a7abbac4
     for (const Node* operand : node->operands()) {
       if (!seen.contains(operand) && schedule_->cycle(operand) == stage_) {
         to_process.push_back(operand);
@@ -613,12 +434,6 @@
   }
 }
 
-<<<<<<< HEAD
-// Bit 1 of the 3-bit IR node foo.123 in stage 3 is present as p3_foo_123_1_.
-std::string Lec::NodeToWireName(const Node* node,
-                                absl::optional<int> bit_index) {
-  std::string name = node->GetName();
-=======
 std::pair<std::string, std::string> Lec::GetComparisonStrings(
     const Node* node) {
   std::vector<Z3_ast> ir_bits;
@@ -667,31 +482,18 @@
                                    absl::optional<int> bit_index,
                                    bool is_cell) {
   std::string name = verilog::SanitizeIdentifier(node->GetName());
->>>>>>> a7abbac4
   for (char& c : name) {
     if (c == '.') {
       c = '_';
     }
   }
 
-<<<<<<< HEAD
-  bool is_input = node->Is<Param>() && node->function() == ir_function_;
-  bool is_output = node == node->function()->return_value();
-  int stage = schedule_ ? schedule_.value().cycle(node) + 1 : 0;
-  if (schedule_ && is_input) {
-    name = absl::StrCat("p0_", name);
-  } else if (schedule_ && is_output) {
-    name = absl::StrCat("p", stage, "_", name, "_reg");
-  } else {
-    name = absl::StrCat("p", stage, "_", name);
-=======
   bool is_input = node->Is<Param>();
   int stage = schedule_ ? schedule_.value().cycle(node) + 1 : 0;
   if (schedule_ && is_input) {
     name = absl::StrCat("p0_", name, is_cell ? "_reg" : "_comb");
   } else {
     name = absl::StrCat("p", stage, "_", name, is_cell ? "_reg" : "_comb");
->>>>>>> a7abbac4
   }
 
   // Each IR gate can only have one [multi-bit] output.
