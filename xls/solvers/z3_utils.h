--- conflicted
+++ resolved
@@ -51,15 +51,12 @@
 // converted accordingly.
 std::string HexifyOutput(const std::string& input);
 
-<<<<<<< HEAD
-=======
 // Returns a string containing a binary-formatted version of the given bits
 // interpreted under "model".
 std::string BitVectorToString(Z3_context ctx,
                               const std::vector<Z3_ast>& z3_bits,
                               Z3_model model);
 
->>>>>>> a7abbac4
 // Converts a XLS IR Type to the corresponding Z3 sort.
 Z3_sort TypeToSort(Z3_context ctx, const Type& type);
 
