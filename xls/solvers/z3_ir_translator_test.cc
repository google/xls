--- conflicted
+++ resolved
@@ -898,11 +898,7 @@
 }
 
 // UpdateArray test 3: Array of Tuples
-<<<<<<< HEAD
-TEST(Z3IrTranslatorTest, UpdateArrayOfTupless) {
-=======
 TEST(Z3IrTranslatorTest, UpdateArrayOfTuples) {
->>>>>>> a7abbac4
   const std::string program = R"(
 package p
 
@@ -955,10 +951,6 @@
   assign_nodes(observe_str, observe_node);
 
   for (int idx = 0; idx < expect_node.size(); ++idx) {
-<<<<<<< HEAD
-    printf("hello %d\n", idx);
-=======
->>>>>>> a7abbac4
     XLS_ASSERT_OK_AND_ASSIGN(
         bool proven_eq,
         TryProve(f, expect_node[idx], Predicate::EqualTo(observe_node[idx]),
@@ -968,11 +960,7 @@
 }
 
 // UpdateArray test 4: Array of Tuples of Arrays
-<<<<<<< HEAD
-TEST(Z3IrTranslatorTest, UpdateArrayOfTuplessOfArrays) {
-=======
 TEST(Z3IrTranslatorTest, UpdateArrayOfTuplesOfArrays) {
->>>>>>> a7abbac4
   const std::string program = R"(
 package p
 
@@ -1037,10 +1025,6 @@
   assign_nodes(observe_str, observe_node);
 
   for (int idx = 0; idx < expect_node.size(); ++idx) {
-<<<<<<< HEAD
-    printf("hello %d\n", idx);
-=======
->>>>>>> a7abbac4
     XLS_ASSERT_OK_AND_ASSIGN(
         bool proven_eq,
         TryProve(f, expect_node[idx], Predicate::EqualTo(observe_node[idx]),
