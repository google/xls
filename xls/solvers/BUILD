--- conflicted
+++ resolved
@@ -48,10 +48,7 @@
         ":z3_ir_translator",
         ":z3_utils",
         "@com_google_googletest//:gtest_main",
-<<<<<<< HEAD
-=======
         "@com_google_absl//absl/strings",
->>>>>>> a7abbac4
         "//xls/common/status:matchers",
         "//xls/ir:function_builder",
         "//xls/ir:ir_parser",
@@ -71,18 +68,12 @@
         "@com_google_absl//absl/status",
         "@com_google_absl//absl/strings",
         "@com_google_absl//absl/types:optional",
-<<<<<<< HEAD
-=======
         "//xls/codegen:vast",
->>>>>>> a7abbac4
         "//xls/common/status:ret_check",
         "//xls/common/status:status_macros",
         "//xls/common/status:statusor",
         "//xls/ir",
-<<<<<<< HEAD
-=======
         "//xls/ir:bits_ops",
->>>>>>> a7abbac4
         "//xls/ir:node_util",
         "//xls/netlist",
         "//xls/scheduling:pipeline_schedule",
@@ -172,10 +163,7 @@
         "@com_google_absl//absl/strings:str_format",
         "//xls/common/logging",
         "//xls/ir:bits",
-<<<<<<< HEAD
-=======
         "//xls/ir:bits_ops",
->>>>>>> a7abbac4
         "//xls/ir:type",
         "@z3//:api",
         "@com_google_re2//:re2",
