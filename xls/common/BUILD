# Copyright 2020 Google LLC
#
# Licensed under the Apache License, Version 2.0 (the "License");
# you may not use this file except in compliance with the License.
# You may obtain a copy of the License at
#
#      http://www.apache.org/licenses/LICENSE-2.0
#
# Unless required by applicable law or agreed to in writing, software
# distributed under the License is distributed on an "AS IS" BASIS,
# WITHOUT WARRANTIES OR CONDITIONS OF ANY KIND, either express or implied.
# See the License for the specific language governing permissions and
# limitations under the License.

# Common utilities shared among XLA subfolders.

<<<<<<< HEAD

# pytype test and library

=======
>>>>>>> a7abbac4
package(
    default_visibility = ["//xls:xls_internal"],
    licenses = ["notice"],  # Apache 2.0
)

cc_library(
    name = "integral_types",
    srcs = ["integral_types.inc"],
    hdrs = ["integral_types.h"],
)

cc_library(
    name = "bits_util",
    hdrs = ["bits_util.h"],
    deps = [
        "//xls/common/logging",
    ],
)

cc_library(
    name = "casts",
    hdrs = ["casts.h"],
)

cc_test(
    name = "casts_test",
    srcs = ["casts_test.cc"],
    deps = [
        ":casts",
        "@com_google_absl//absl/base",
        "@com_google_googletest//:gtest_main",
    ],
)

cc_library(
    name = "cleanup",
    hdrs = ["cleanup.h"],
    deps = [
        "@com_google_absl//absl/types:optional",
    ],
)

cc_library(
    name = "indent",
    srcs = ["indent.cc"],
    hdrs = ["indent.h"],
    deps = [
        ":integral_types",
        "@com_google_absl//absl/strings",
    ],
)

cc_library(
    name = "init_xls",
    srcs = ["init_xls.cc"],
    hdrs = ["init_xls.h"],
    deps = [
        "@com_google_absl//absl/strings",
        "//xls/common/file:get_runfile_path",
        "//xls/common/logging",
        "//xls/common/logging:vlog_is_on",
        "@com_google_absl//absl/flags:parse",
    ],
)

cc_library(
    name = "math_util",
    srcs = ["math_util.cc"],
    hdrs = ["math_util.h"],
    deps = ["//xls/common/logging"],
)

cc_test(
    name = "math_util_test",
    srcs = ["math_util_test.cc"],
    deps = [
        ":math_util",
        "@com_google_googletest//:gtest_main",
    ],
)

cc_library(
    name = "module_initializer",
    srcs = ["module_initializer.inc"],
    hdrs = ["module_initializer.h"],
)

cc_test(
    name = "module_initializer_test",
    srcs = ["module_initializer_test.cc"],
    deps = [
        ":module_initializer",
        "@com_google_googletest//:gtest_main",
    ],
)

cc_library(
    name = "source_location",
    hdrs = ["source_location.h"],
    deps = [
        "@com_google_absl//absl/base:config",
    ],
)

cc_test(
    name = "source_location_test",
    size = "small",
    srcs = ["source_location_test.cc"],
    deps = [
        ":source_location",
        "@com_google_googletest//:gtest_main",
    ],
)

cc_library(
    name = "subprocess",
    srcs = ["subprocess.cc"],
    hdrs = ["subprocess.h"],
    deps = [
        ":strerror",
        "@com_google_absl//absl/container:fixed_array",
        "@com_google_absl//absl/status",
        "@com_google_absl//absl/strings",
        "@com_google_absl//absl/strings:str_format",
        "@com_google_absl//absl/types:span",
        "//xls/common/file:file_descriptor",
        "//xls/common/logging",
        "//xls/common/logging:log_lines",
        "//xls/common/status:status_macros",
        "//xls/common/status:statusor",
    ],
)

cc_test(
    name = "subprocess_test",
    srcs = ["subprocess_test.cc"],
    deps = [
        ":subprocess",
        "//xls/common/status:matchers",
        "@com_google_googletest//:gtest_main",
    ],
)

cc_library(
    name = "strerror",
    srcs = ["strerror.cc"],
    hdrs = ["strerror.h"],
)

cc_test(
    name = "strerror_test",
    srcs = ["strerror_test.cc"],
    deps = [
        ":strerror",
        "@com_google_googletest//:gtest_main",
    ],
)

cc_library(
    name = "strong_int",
    hdrs = ["strong_int.h"],
    deps = [
        ":integral_types",
        "@com_google_absl//absl/base:core_headers",
        "@com_google_absl//absl/meta:type_traits",
        "@com_google_absl//absl/strings",
    ],
)

cc_test(
    name = "strong_int_test",
    srcs = ["strong_int_test.cc"],
    deps = [
        ":integral_types",
        ":strong_int",
        "@com_google_absl//absl/base",
        "@com_google_absl//absl/container:node_hash_map",
        "@com_google_absl//absl/hash:hash_testing",
        "@com_google_googletest//:gtest_main",
    ],
)

cc_library(
    name = "symbolized_stacktrace",
    srcs = ["symbolized_stacktrace.cc"],
    hdrs = ["symbolized_stacktrace.h"],
    deps = [
        "@com_google_absl//absl/debugging:stacktrace",
        "@com_google_absl//absl/debugging:symbolize",
        "@com_google_absl//absl/strings:str_format",
    ],
)

cc_test(
    name = "symbolized_stacktrace_test",
    srcs = ["symbolized_stacktrace_test.cc"],
    deps = [
        ":symbolized_stacktrace",
        "@com_google_googletest//:gtest_main",
    ],
)

cc_library(
    name = "visitor",
    hdrs = ["visitor.h"],
)

cc_test(
    name = "visitor_test",
    srcs = ["visitor_test.cc"],
    deps = [
        ":visitor",
        "@com_google_absl//absl/types:variant",
        "@com_google_googletest//:gtest_main",
    ],
)

py_library(
    name = "xls_error",
    srcs = ["xls_error.py"],
)

py_library(
    name = "memoize",
    srcs = ["memoize.py"],
)

cc_library(
    name = "iterator_range",
    hdrs = ["iterator_range.h"],
    deps = [
        "@com_google_absl//absl/base:config",
    ],
)

py_library(
    name = "runfiles",
    srcs = ["runfiles.py"],
    srcs_version = "PY3",
    deps = [
        "@rules_python//python/runfiles",
    ],
)

py_library(
    name = "multiprocess",
    srcs = ["multiprocess.py"],
    srcs_version = "PY3",
    deps = ["@com_google_absl_py//absl:app"],
)

py_test(
    name = "runfiles_test",
    srcs = ["runfiles_test.py"],
    data = [
        "testdata/bar.txt",
        "testdata/foo.txt",
    ],
    python_version = "PY3",
    deps = [
        ":runfiles",
        "@com_google_absl_py//absl/testing:absltest",
    ],
)

py_library(
    name = "test_base",
    srcs = ["test_base.py"],
    deps = [
        "@com_google_absl_py//absl/testing:absltest",
        "//xls/common/python:init_xls",
    ],
)

py_library(
    name = "gfile",
    srcs = ["gfile.py"],
)

py_library(
    name = "check_simulator",
    srcs = ["check_simulator.py"],
)

py_library(
    name = "revision",
    srcs = ["revision.py"],
)<|MERGE_RESOLUTION|>--- conflicted
+++ resolved
@@ -14,12 +14,9 @@
 
 # Common utilities shared among XLA subfolders.
 
-<<<<<<< HEAD
 
 # pytype test and library
 
-=======
->>>>>>> a7abbac4
 package(
     default_visibility = ["//xls:xls_internal"],
     licenses = ["notice"],  # Apache 2.0
@@ -59,7 +56,6 @@
     hdrs = ["cleanup.h"],
     deps = [
         "@com_google_absl//absl/types:optional",
-    ],
 )
 
 cc_library(
