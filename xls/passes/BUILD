# Copyright 2020 Google LLC
#
# Licensed under the Apache License, Version 2.0 (the "License");
# you may not use this file except in compliance with the License.
# You may obtain a copy of the License at
#
#      http://www.apache.org/licenses/LICENSE-2.0
#
# Unless required by applicable law or agreed to in writing, software
# distributed under the License is distributed on an "AS IS" BASIS,
# WITHOUT WARRANTIES OR CONDITIONS OF ANY KIND, either express or implied.
# See the License for the specific language governing permissions and
# limitations under the License.

# Optimization passes, pass managers.

package(
    default_visibility = ["//xls:xls_internal"],
    licenses = ["notice"],  # Apache 2.0
)

cc_library(
    name = "standard_pipeline",
    srcs = ["standard_pipeline.cc"],
    hdrs = ["standard_pipeline.h"],
    deps = [
        ":arith_simplification_pass",
        ":array_simplification_pass",
        ":bdd_cse_pass",
        ":bdd_simplification_pass",
        ":bit_slice_simplification_pass",
        ":boolean_simplification_pass",
        ":canonicalization_pass",
        ":concat_simplification_pass",
        ":constant_folding_pass",
        ":cse_pass",
        ":dce_pass",
        ":dfe_pass",
        ":identity_removal_pass",
        ":inlining_pass",
        ":literal_uncommoning_pass",
        ":map_inlining_pass",
        ":narrowing_pass",
        ":passes",
        ":reassociation_pass",
        ":select_simplification_pass",
        ":strength_reduction_pass",
        ":tuple_simplification_pass",
        ":unroll_pass",
        ":verifier_checker",
        "//xls/common/status:statusor",
        "//xls/scheduling:pipeline_scheduling_pass",
        "//xls/scheduling:scheduling_checker",
        "//xls/scheduling:scheduling_pass",
    ],
)

cc_library(
    name = "verifier_checker",
    srcs = ["verifier_checker.cc"],
    hdrs = ["verifier_checker.h"],
    deps = [
        ":passes",
        "@com_google_absl//absl/status",
        "//xls/ir",
    ],
)

cc_test(
    name = "passes_test",
    srcs = ["passes_test.cc"],
    deps = [
        ":passes",
        "@com_google_googletest//:gtest_main",
        "@com_google_absl//absl/strings:str_format",
        "//xls/common:casts",
        "//xls/common/logging",
        "//xls/common/status:matchers",
        "//xls/common/status:status_macros",
        "//xls/examples:sample_packages",
        "//xls/ir",
        "//xls/ir:bits",
        "//xls/ir:function_builder",
        "//xls/ir:ir_parser",
        "//xls/ir:type",
    ],
)

cc_test(
    name = "identity_removal_pass_test",
    srcs = ["identity_removal_pass_test.cc"],
    deps = [
        ":dce_pass",
        ":identity_removal_pass",
        "@com_google_googletest//:gtest_main",
        "//xls/common/status:matchers",
        "//xls/common/status:status_macros",
        "//xls/common/status:statusor",
        "//xls/ir",
        "//xls/ir:bits",
        "//xls/ir:ir_test_base",
    ],
)

cc_test(
    name = "arith_simplification_pass_test",
    srcs = ["arith_simplification_pass_test.cc"],
    deps = [
        ":arith_simplification_pass",
        "@com_google_googletest//:gtest_main",
        "//xls/common/status:matchers",
        "//xls/ir",
        "//xls/ir:function_builder",
        "//xls/ir:ir_matcher",
        "//xls/ir:ir_test_base",
    ],
)

cc_test(
    name = "standard_pipeline_test",
    srcs = ["standard_pipeline_test.cc"],
    deps = [
        ":arith_simplification_pass",
        ":dce_pass",
        ":dump_pass",
        ":standard_pipeline",
        "@com_google_googletest//:gtest_main",
        "@com_google_absl//absl/strings:str_format",
        "//xls/common/status:matchers",
        "//xls/examples:sample_packages",
        "//xls/ir",
        "//xls/ir:bits",
        "//xls/ir:function_builder",
        "//xls/ir:ir_matcher",
        "//xls/ir:ir_parser",
        "//xls/ir:ir_test_base",
        "//xls/ir:type",
    ],
)

cc_test(
    name = "canonicalization_pass_test",
    srcs = ["canonicalization_pass_test.cc"],
    deps = [
        ":canonicalization_pass",
        "@com_google_googletest//:gtest_main",
        "//xls/common/status:matchers",
        "//xls/ir",
        "//xls/ir:function_builder",
        "//xls/ir:ir_matcher",
        "//xls/ir:ir_test_base",
    ],
)

cc_library(
    name = "unroll_pass",
    srcs = ["unroll_pass.cc"],
    hdrs = ["unroll_pass.h"],
    deps = [
        ":passes",
        "@com_google_absl//absl/status",
        "//xls/common/status:status_macros",
        "//xls/common/status:statusor",
        "//xls/ir",
    ],
)

cc_test(
    name = "unroll_pass_test",
    srcs = ["unroll_pass_test.cc"],
    deps = [
        ":dce_pass",
        ":unroll_pass",
        "@com_google_googletest//:gtest_main",
        "//xls/common/status:matchers",
        "//xls/ir:ir_parser",
    ],
)

cc_library(
    name = "inlining_pass",
    srcs = ["inlining_pass.cc"],
    hdrs = ["inlining_pass.h"],
    deps = [
        ":passes",
        "@com_google_absl//absl/status",
        "//xls/common/status:status_macros",
        "//xls/common/status:statusor",
        "//xls/ir",
    ],
)

cc_library(
    name = "literal_uncommoning_pass",
    srcs = ["literal_uncommoning_pass.cc"],
    hdrs = ["literal_uncommoning_pass.h"],
    deps = [
        ":passes",
        "//xls/common/status:status_macros",
        "//xls/common/status:statusor",
        "//xls/ir",
    ],
)

cc_library(
    name = "map_inlining_pass",
    srcs = ["map_inlining_pass.cc"],
    hdrs = ["map_inlining_pass.h"],
    deps = [
        ":pass_base",
        ":passes",
        "@com_google_absl//absl/status",
        "@com_google_absl//absl/strings",
        "@com_google_absl//absl/strings:str_format",
        "@com_google_absl//absl/time",
        "//xls/common:math_util",
        "//xls/common/status:ret_check",
        "//xls/common/status:status_macros",
        "//xls/common/status:statusor",
        "//xls/ir",
        "//xls/ir:function_builder",
    ],
)

cc_test(
    name = "map_inlining_pass_test",
    srcs = ["map_inlining_pass_test.cc"],
    deps = [
        ":map_inlining_pass",
        "@com_google_googletest//:gtest_main",
        "//xls/common/status:matchers",
        "//xls/ir",
        "//xls/ir:ir_matcher",
        "//xls/ir:ir_parser",
    ],
)

cc_library(
    name = "cse_pass",
    srcs = ["cse_pass.cc"],
    hdrs = ["cse_pass.h"],
    deps = [
        ":passes",
        "@com_google_absl//absl/hash",
        "//xls/common/status:status_macros",
        "//xls/common/status:statusor",
        "//xls/ir",
    ],
)

cc_library(
    name = "constant_folding_pass",
    srcs = ["constant_folding_pass.cc"],
    hdrs = ["constant_folding_pass.h"],
    deps = [
        ":passes",
        "//xls/common/logging",
        "//xls/common/status:status_macros",
        "//xls/common/status:statusor",
        "//xls/ir",
        "//xls/ir:ir_interpreter",
    ],
)

cc_library(
    name = "bit_slice_simplification_pass",
    srcs = ["bit_slice_simplification_pass.cc"],
    hdrs = ["bit_slice_simplification_pass.h"],
    deps = [
        ":passes",
        "//xls/common/logging",
        "//xls/common/logging:log_lines",
        "//xls/common/status:status_macros",
        "//xls/common/status:statusor",
        "//xls/ir",
        "//xls/ir:bits_ops",
    ],
)

cc_library(
    name = "concat_simplification_pass",
    srcs = ["concat_simplification_pass.cc"],
    hdrs = ["concat_simplification_pass.h"],
    deps = [
        ":passes",
        "@com_google_absl//absl/status",
        "@com_google_absl//absl/types:span",
        "//xls/common/logging",
        "//xls/common/logging:log_lines",
        "//xls/common/status:ret_check",
        "//xls/common/status:status_macros",
        "//xls/common/status:statusor",
        "//xls/ir",
        "//xls/ir:bits_ops",
        "//xls/ir:op",
    ],
)

cc_library(
    name = "boolean_simplification_pass",
    srcs = ["boolean_simplification_pass.cc"],
    hdrs = ["boolean_simplification_pass.h"],
    deps = [
        ":passes",
        "@com_google_absl//absl/status",
        "@com_google_absl//absl/strings",
        "//xls/common/logging",
        "//xls/common/status:ret_check",
        "//xls/common/status:status_macros",
        "//xls/common/status:statusor",
        "//xls/ir",
        "//xls/ir:bits_ops",
        "//xls/ir:node_util",
        "//xls/netlist:logical_effort",
    ],
)

cc_library(
    name = "arith_simplification_pass",
    srcs = ["arith_simplification_pass.cc"],
    hdrs = ["arith_simplification_pass.h"],
    deps = [
        ":passes",
        "//xls/common/logging",
        "//xls/common/status:ret_check",
        "//xls/common/status:status_macros",
        "//xls/common/status:statusor",
        "//xls/ir",
        "//xls/ir:bits_ops",
        "//xls/ir:node_util",
        "//xls/ir:value_helpers",
    ],
)

cc_library(
    name = "dfe_pass",
    srcs = ["dfe_pass.cc"],
    hdrs = ["dfe_pass.h"],
    deps = [
        ":passes",
        "//xls/common/logging",
        "//xls/common/status:statusor",
        "//xls/ir",
    ],
)

cc_library(
    name = "canonicalization_pass",
    srcs = ["canonicalization_pass.cc"],
    hdrs = ["canonicalization_pass.h"],
    deps = [
        ":passes",
        "//xls/common/logging",
        "//xls/common/status:ret_check",
        "//xls/common/status:status_macros",
        "//xls/common/status:statusor",
        "//xls/ir",
    ],
)

cc_library(
    name = "dump_pass",
    srcs = ["dump_pass.cc"],
    hdrs = ["dump_pass.h"],
    deps = [
        ":passes",
        "//xls/common/status:statusor",
        "//xls/ir",
    ],
)

cc_library(
    name = "passes",
    srcs = ["passes.cc"],
    hdrs = ["passes.h"],
    deps = [
        ":pass_base",
        "@com_google_absl//absl/container:flat_hash_set",
        "@com_google_absl//absl/strings",
        "@com_google_absl//absl/strings:str_format",
        "@com_google_absl//absl/time",
        "//xls/common/status:status_macros",
        "//xls/common/status:statusor",
        "//xls/ir",
    ],
)

cc_library(
    name = "identity_removal_pass",
    srcs = ["identity_removal_pass.cc"],
    hdrs = ["identity_removal_pass.h"],
    deps = [
        ":passes",
        "//xls/common/status:status_macros",
        "//xls/common/status:statusor",
        "//xls/ir",
    ],
)

cc_library(
    name = "dce_pass",
    srcs = ["dce_pass.cc"],
    hdrs = ["dce_pass.h"],
    deps = [
        ":passes",
        "//xls/common/logging",
        "//xls/common/status:status_macros",
        "//xls/common/status:statusor",
        "//xls/ir",
    ],
)

cc_library(
    name = "tuple_simplification_pass",
    srcs = ["tuple_simplification_pass.cc"],
    hdrs = ["tuple_simplification_pass.h"],
    deps = [
        ":passes",
        "@com_google_absl//absl/status",
        "//xls/common/status:ret_check",
        "//xls/common/status:status_macros",
        "//xls/common/status:statusor",
        "//xls/ir",
    ],
)

cc_library(
    name = "strength_reduction_pass",
    srcs = ["strength_reduction_pass.cc"],
    hdrs = [
        "dce_pass.h",
        "strength_reduction_pass.h",
    ],
    deps = [
        ":passes",
        ":query_engine",
        ":ternary_query_engine",
        "//xls/common/logging",
        "//xls/common/status:ret_check",
        "//xls/common/status:status_macros",
        "//xls/common/status:statusor",
        "//xls/ir",
        "//xls/ir:bits",
        "//xls/ir:bits_ops",
        "//xls/ir:node_util",
    ],
)

cc_library(
    name = "ternary_query_engine",
    srcs = ["ternary_query_engine.cc"],
    hdrs = ["ternary_query_engine.h"],
    deps = [
        ":query_engine",
        ":ternary_logic",
        "@com_google_absl//absl/container:inlined_vector",
        "@com_google_absl//absl/strings",
        "@com_google_absl//absl/types:optional",
        "//xls/common/status:status_macros",
        "//xls/common/status:statusor",
        "//xls/data_structures:leaf_type_tree",
        "//xls/ir",
        "//xls/ir:abstract_node_evaluator",
        "//xls/ir:bits",
        "//xls/ir:bits_ops",
    ],
)

cc_library(
    name = "select_simplification_pass",
    srcs = ["select_simplification_pass.cc"],
    hdrs = ["select_simplification_pass.h"],
    deps = [
        ":passes",
        ":ternary_query_engine",
        "@com_google_absl//absl/algorithm:container",
        "@com_google_absl//absl/container:flat_hash_set",
        "@com_google_absl//absl/strings",
        "//xls/common:visitor",
        "//xls/common/logging",
        "//xls/common/logging:log_lines",
        "//xls/common/logging:vlog_is_on",
        "//xls/common/status:ret_check",
        "//xls/common/status:status_macros",
        "//xls/common/status:statusor",
        "//xls/data_structures:algorithm",
        "//xls/ir",
        "//xls/ir:bits_ops",
        "//xls/ir:node_util",
    ],
)

cc_library(
    name = "ternary_logic",
    hdrs = ["ternary_logic.h"],
    deps = [
        "@com_google_absl//absl/strings",
        "//xls/common/status:statusor",
        "//xls/ir:abstract_evaluator",
        "//xls/ir:bits",
        "//xls/ir:ternary",
    ],
)

cc_library(
    name = "bdd_function",
    srcs = ["bdd_function.cc"],
    hdrs = ["bdd_function.h"],
    deps = [
        "@com_google_absl//absl/container:flat_hash_map",
        "@com_google_absl//absl/memory",
        "@com_google_absl//absl/strings",
        "@com_google_absl//absl/strings:str_format",
        "//xls/common/logging",
        "//xls/common/logging:log_lines",
        "//xls/common/status:ret_check",
        "//xls/common/status:status_macros",
        "//xls/common/status:statusor",
        "//xls/data_structures:binary_decision_diagram",
        "//xls/data_structures:leaf_type_tree",
        "//xls/ir",
        "//xls/ir:abstract_evaluator",
        "//xls/ir:abstract_node_evaluator",
        "//xls/ir:ir_interpreter",
    ],
)

cc_library(
    name = "query_engine",
    srcs = ["query_engine.cc"],
    hdrs = ["query_engine.h"],
    deps = [
        "@com_google_absl//absl/types:variant",
        "//xls/common/logging",
        "//xls/common/status:statusor",
        "//xls/ir",
        "//xls/ir:bits",
    ],
)

cc_library(
    name = "bdd_query_engine",
    srcs = ["bdd_query_engine.cc"],
    hdrs = ["bdd_query_engine.h"],
    deps = [
        ":bdd_function",
        ":query_engine",
        "@com_google_absl//absl/types:optional",
        "//xls/common/logging",
        "//xls/common/status:status_macros",
        "//xls/common/status:statusor",
        "//xls/data_structures:binary_decision_diagram",
        "//xls/ir",
        "//xls/ir:bits",
    ],
)

cc_library(
    name = "bdd_simplification_pass",
    srcs = ["bdd_simplification_pass.cc"],
    hdrs = ["bdd_simplification_pass.h"],
    deps = [
        ":bdd_query_engine",
        ":passes",
        "@com_google_absl//absl/container:inlined_vector",
        "//xls/common/logging",
        "//xls/common/logging:log_lines",
        "//xls/common/logging:vlog_is_on",
        "//xls/common/status:status_macros",
        "//xls/common/status:statusor",
        "//xls/ir",
        "//xls/ir:bits",
    ],
)

cc_library(
    name = "pass_base",
    hdrs = ["pass_base.h"],
    deps = [
        "@com_google_absl//absl/status",
        "@com_google_absl//absl/strings",
        "@com_google_absl//absl/strings:str_format",
        "@com_google_absl//absl/time",
        "//xls/common/file:filesystem",
        "//xls/common/logging",
        "//xls/common/logging:log_lines",
        "//xls/common/status:status_macros",
        "//xls/common/status:statusor",
        "//xls/ir",
    ],
)

cc_library(
    name = "narrowing_pass",
    srcs = ["narrowing_pass.cc"],
    hdrs = ["narrowing_pass.h"],
    deps = [
        ":passes",
        ":query_engine",
        ":ternary_query_engine",
        "//xls/common/logging",
        "//xls/common/status:ret_check",
        "//xls/common/status:status_macros",
        "//xls/common/status:statusor",
        "//xls/ir",
        "//xls/ir:node_util",
        "//xls/ir:op",
    ],
)

cc_library(
    name = "bdd_cse_pass",
    srcs = ["bdd_cse_pass.cc"],
    hdrs = ["bdd_cse_pass.h"],
    deps = [
        ":bdd_function",
        ":passes",
        "@com_google_absl//absl/container:flat_hash_map",
        "@com_google_absl//absl/hash",
        "//xls/common/logging",
        "//xls/common/logging:log_lines",
        "//xls/common/status:ret_check",
        "//xls/common/status:status_macros",
        "//xls/common/status:statusor",
        "//xls/delay_model:delay_estimator",
        "//xls/delay_model:delay_estimators",
        "//xls/ir",
    ],
)

cc_library(
    name = "reassociation_pass",
    srcs = ["reassociation_pass.cc"],
    hdrs = ["reassociation_pass.h"],
    deps = [
        ":pass_base",
        ":passes",
        "@com_google_absl//absl/container:flat_hash_set",
        "@com_google_absl//absl/strings",
        "//xls/common:math_util",
        "//xls/common/logging",
        "//xls/common/logging:log_lines",
        "//xls/common/status:ret_check",
        "//xls/common/status:status_macros",
        "//xls/common/status:statusor",
        "//xls/ir",
        "//xls/ir:node_util",
        "//xls/ir:op",
    ],
)

cc_library(
    name = "array_simplification_pass",
    srcs = ["array_simplification_pass.cc"],
    hdrs = ["array_simplification_pass.h"],
    deps = [
        ":passes",
        ":ternary_query_engine",
        "//xls/common/status:statusor",
        "//xls/ir",
        "//xls/ir:bits_ops",
        "//xls/ir:type",
        "//xls/ir:value_helpers",
    ],
)

cc_test(
    name = "inlining_pass_test",
    srcs = ["inlining_pass_test.cc"],
    deps = [
        ":dce_pass",
        ":inlining_pass",
        "@com_google_googletest//:gtest_main",
        "//xls/common/status:matchers",
        "//xls/ir:ir_parser",
    ],
)

cc_test(
    name = "literal_uncommoning_pass_test",
    srcs = ["literal_uncommoning_pass_test.cc"],
    deps = [
        ":literal_uncommoning_pass",
        "@com_google_googletest//:gtest_main",
        "//xls/common/status:matchers",
        "//xls/common/status:statusor",
        "//xls/ir",
        "//xls/ir:ir_test_base",
    ],
)

cc_test(
    name = "cse_pass_test",
    srcs = ["cse_pass_test.cc"],
    deps = [
        ":cse_pass",
        ":dce_pass",
        "@com_google_googletest//:gtest_main",
        "//xls/common/status:matchers",
        "//xls/common/status:status_macros",
        "//xls/common/status:statusor",
        "//xls/ir",
        "//xls/ir:ir_test_base",
    ],
)

cc_test(
    name = "constant_folding_pass_test",
    srcs = ["constant_folding_pass_test.cc"],
    deps = [
        ":constant_folding_pass",
        ":dce_pass",
        "@com_google_googletest//:gtest_main",
        "//xls/common/status:matchers",
        "//xls/common/status:status_macros",
        "//xls/common/status:statusor",
        "//xls/ir",
        "//xls/ir:ir_test_base",
        "//xls/ir:value",
    ],
)

cc_test(
    name = "bit_slice_simplification_pass_test",
    srcs = ["bit_slice_simplification_pass_test.cc"],
    deps = [
        ":bit_slice_simplification_pass",
        ":dce_pass",
        "@com_google_googletest//:gtest_main",
        "@com_google_absl//absl/strings",
        "//xls/common/status:matchers",
        "//xls/common/status:status_macros",
        "//xls/common/status:statusor",
        "//xls/ir",
        "//xls/ir:bits",
        "//xls/ir:ir_interpreter",
        "//xls/ir:ir_matcher",
        "//xls/ir:ir_test_base",
        "//xls/ir:value",
    ],
)

cc_test(
    name = "boolean_simplification_pass_test",
    srcs = ["boolean_simplification_pass_test.cc"],
    deps = [
        ":boolean_simplification_pass",
        ":dce_pass",
        "@com_google_googletest//:gtest_main",
        "@com_google_absl//absl/memory",
        "//xls/common/status:matchers",
        "//xls/common/status:status_macros",
        "//xls/ir:bits_ops",
        "//xls/ir:ir_test_base",
    ],
)

cc_test(
    name = "concat_simplification_pass_test",
    srcs = ["concat_simplification_pass_test.cc"],
    deps = [
        ":bit_slice_simplification_pass",
        ":concat_simplification_pass",
        ":dce_pass",
        "@com_google_googletest//:gtest_main",
        "@com_google_absl//absl/strings",
        "//xls/common/status:matchers",
        "//xls/common/status:status_macros",
        "//xls/common/status:statusor",
        "//xls/ir",
        "//xls/ir:bits",
        "//xls/ir:ir_interpreter",
        "//xls/ir:ir_matcher",
        "//xls/ir:ir_test_base",
        "//xls/ir:value",
    ],
)

cc_test(
    name = "tuple_simplification_pass_test",
    srcs = ["tuple_simplification_pass_test.cc"],
    deps = [
        ":dce_pass",
        ":tuple_simplification_pass",
        "@com_google_googletest//:gtest_main",
        "//xls/common/status:matchers",
        "//xls/common/status:status_macros",
        "//xls/common/status:statusor",
        "//xls/ir",
        "//xls/ir:ir_test_base",
    ],
)

cc_test(
    name = "strength_reduction_pass_test",
    srcs = ["strength_reduction_pass_test.cc"],
    deps = [
        ":strength_reduction_pass",
        "@com_google_googletest//:gtest_main",
        "//xls/common/status:matchers",
        "//xls/common/status:status_macros",
        "//xls/ir",
        "//xls/ir:ir_matcher",
        "//xls/ir:ir_test_base",
    ],
)

cc_test(
    name = "ternary_query_engine_test",
    srcs = ["ternary_query_engine_test.cc"],
    deps = [
        ":ternary_logic",
        ":ternary_query_engine",
        "@com_google_googletest//:gtest_main",
        "@com_google_absl//absl/container:inlined_vector",
        "@com_google_absl//absl/strings",
        "//xls/common/logging",
        "//xls/common/status:matchers",
        "//xls/common/status:status_macros",
        "//xls/ir",
        "//xls/ir:bits",
        "//xls/ir:bits_ops",
        "//xls/ir:function_builder",
        "//xls/ir:ir_test_base",
    ],
)

cc_test(
    name = "select_simplification_pass_test",
    srcs = ["select_simplification_pass_test.cc"],
    deps = [
        ":select_simplification_pass",
        "@com_google_googletest//:gtest_main",
        "@com_google_absl//absl/strings",
        "//xls/common/status:matchers",
        "//xls/common/status:status_macros",
        "//xls/common/status:statusor",
        "//xls/ir",
        "//xls/ir:ir_matcher",
        "//xls/ir:ir_test_base",
    ],
)

cc_test(
    name = "ternary_logic_test",
    srcs = ["ternary_logic_test.cc"],
    deps = [
        ":ternary_logic",
        "@com_google_googletest//:gtest_main",
        "@com_google_absl//absl/strings:str_format",
        "//xls/common/logging",
        "//xls/common/status:matchers",
        "//xls/ir:bits",
        "//xls/ir:bits_ops",
    ],
)

cc_test(
    name = "dce_pass_test",
    srcs = ["dce_pass_test.cc"],
    deps = [
        ":dce_pass",
        "@com_google_googletest//:gtest_main",
        "//xls/common/status:matchers",
        "//xls/common/status:statusor",
        "//xls/ir",
        "//xls/ir:ir_test_base",
    ],
)

cc_test(
    name = "bdd_function_test",
    srcs = ["bdd_function_test.cc"],
    tags = ["optonly"],
    deps = [
        ":bdd_function",
        "@com_google_googletest//:gtest_main",
        "//xls/common/status:matchers",
        "//xls/examples:sample_packages",
        "//xls/ir",
        "//xls/ir:function_builder",
        "//xls/ir:ir_interpreter",
        "//xls/ir:ir_test_base",
        "//xls/ir:value_helpers",
    ],
)

cc_test(
    name = "bdd_query_engine_test",
    srcs = ["bdd_query_engine_test.cc"],
    deps = [
        ":bdd_query_engine",
        "@com_google_googletest//:gtest_main",
<<<<<<< HEAD
=======
        "@com_google_absl//absl/container:inlined_vector",
>>>>>>> a7abbac4
        "//xls/common/status:matchers",
        "//xls/data_structures:binary_decision_diagram",
        "//xls/ir",
        "//xls/ir:bits",
        "//xls/ir:function_builder",
        "//xls/ir:ir_test_base",
    ],
)

cc_test(
    name = "query_engine_test",
    srcs = ["query_engine_test.cc"],
    deps = [
        ":bdd_query_engine",
        ":query_engine",
        ":ternary_logic",
        ":ternary_query_engine",
        "@com_google_googletest//:gtest_main",
        "@com_google_absl//absl/container:inlined_vector",
        "@com_google_absl//absl/strings",
        "//xls/common/logging",
        "//xls/common/status:matchers",
        "//xls/common/status:status_macros",
        "//xls/ir",
        "//xls/ir:bits_ops",
        "//xls/ir:function_builder",
        "//xls/ir:ir_test_base",
    ],
)

cc_test(
    name = "bdd_simplification_pass_test",
    srcs = ["bdd_simplification_pass_test.cc"],
    deps = [
        ":bdd_simplification_pass",
        "@com_google_googletest//:gtest_main",
        "//xls/common/status:matchers",
        "//xls/common/status:status_macros",
        "//xls/common/status:statusor",
        "//xls/ir",
        "//xls/ir:function_builder",
        "//xls/ir:ir_matcher",
        "//xls/ir:ir_test_base",
    ],
)

cc_test(
    name = "narrowing_pass_test",
    srcs = ["narrowing_pass_test.cc"],
    deps = [
        ":narrowing_pass",
        ":pass_base",
        "@com_google_googletest//:gtest_main",
        "//xls/common/status:matchers",
        "//xls/ir:function_builder",
        "//xls/ir:ir_matcher",
        "//xls/ir:ir_test_base",
    ],
)

cc_test(
    name = "dfe_pass_test",
    srcs = ["dfe_pass_test.cc"],
    deps = [
        ":dfe_pass",
        ":pass_base",
        "@com_google_googletest//:gtest_main",
        "@com_google_absl//absl/strings",
        "//xls/common/status:matchers",
        "//xls/common/status:statusor",
        "//xls/ir",
        "//xls/ir:function_builder",
        "//xls/ir:ir_test_base",
    ],
)

cc_test(
    name = "bdd_cse_pass_test",
    srcs = ["bdd_cse_pass_test.cc"],
    deps = [
        ":bdd_cse_pass",
        ":pass_base",
        "@com_google_googletest//:gtest_main",
        "//xls/common/status:matchers",
        "//xls/common/status:statusor",
        "//xls/ir",
        "//xls/ir:function_builder",
        "//xls/ir:ir_matcher",
        "//xls/ir:ir_test_base",
    ],
)

cc_test(
    name = "reassociation_pass_test",
    srcs = ["reassociation_pass_test.cc"],
    deps = [
        ":reassociation_pass",
        "@com_google_googletest//:gtest_main",
        "//xls/common/status:matchers",
        "//xls/common/status:statusor",
        "//xls/ir:function_builder",
        "//xls/ir:ir_matcher",
        "//xls/ir:ir_test_base",
    ],
)

cc_test(
    name = "array_simplification_pass_test",
    srcs = ["array_simplification_pass_test.cc"],
    deps = [
        ":array_simplification_pass",
        "@com_google_googletest//:gtest_main",
        "//xls/common/status:matchers",
        "//xls/common/status:status_macros",
        "//xls/common/status:statusor",
        "//xls/ir",
        "//xls/ir:function_builder",
        "//xls/ir:ir_matcher",
        "//xls/ir:ir_parser",
        "//xls/ir:ir_test_base",
    ],
)<|MERGE_RESOLUTION|>--- conflicted
+++ resolved
@@ -891,10 +891,7 @@
     deps = [
         ":bdd_query_engine",
         "@com_google_googletest//:gtest_main",
-<<<<<<< HEAD
-=======
         "@com_google_absl//absl/container:inlined_vector",
->>>>>>> a7abbac4
         "//xls/common/status:matchers",
         "//xls/data_structures:binary_decision_diagram",
         "//xls/ir",
