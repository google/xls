# Copyright 2020 The XLS Authors
#
# Licensed under the Apache License, Version 2.0 (the "License");
# you may not use this file except in compliance with the License.
# You may obtain a copy of the License at
#
#      http://www.apache.org/licenses/LICENSE-2.0
#
# Unless required by applicable law or agreed to in writing, software
# distributed under the License is distributed on an "AS IS" BASIS,
# WITHOUT WARRANTIES OR CONDITIONS OF ANY KIND, either express or implied.
# See the License for the specific language governing permissions and
# limitations under the License.

# pytype binary and test
# cc_proto_library is used in this file
load("//xls/build_rules:py_proto_library.bzl", "xls_py_proto_library")

package(
    default_visibility = ["//xls:xls_internal"],
    licenses = ["notice"],  # Apache 2.0
)

py_binary(
    name = "package_bazel_build",
    srcs = ["package_bazel_build.py"],
    python_version = "PY3",
    srcs_version = "PY3",
    deps = [
        "@com_google_absl_py//absl:app",
        "@com_google_absl_py//absl/flags",
        "@com_google_absl_py//absl/logging",
    ],
)

sh_test(
    name = "package_bazel_build_test",
    srcs = ["package_bazel_build_test.sh"],
    data = glob(["package_bazel_build_testdata/**"]) + [
        ":package_bazel_build",
    ],
)

py_binary(
    name = "generate_vvp_runner",
    srcs = ["generate_vvp_runner.py"],
    python_version = "PY3",
    srcs_version = "PY3",
    deps = [
        "@com_google_absl_py//absl:app",
    ],
)

cc_library(
    name = "booleanifier",
    srcs = ["booleanifier.cc"],
    hdrs = ["booleanifier.h"],
    deps = [
        "@com_google_absl//absl/container:flat_hash_map",
        "@com_google_absl//absl/status",
        "@com_google_absl//absl/status:statusor",
        "@com_google_absl//absl/types:span",
        "//xls/common:math_util",
        "//xls/common/logging",
        "//xls/common/status:status_macros",
        "//xls/ir",
        "//xls/ir:abstract_evaluator",
        "//xls/ir:abstract_node_evaluator",
        "//xls/ir:bits_ops",
        "//xls/ir:function_builder",
        "//xls/ir:type",
    ],
)

cc_test(
    name = "booleanifier_test",
    srcs = ["booleanifier_test.cc"],
    data = ["//xls/examples:crc32.opt.ir"],
    # 2021-01-29: //xls/tools/booleanifier_test --gtest_list_tests
    # shows 4
    shard_count = 4,
    deps = [
        ":booleanifier",
        "//xls/common:xls_gunit_main",
        "//xls/common/file:filesystem",
        "//xls/common/file:get_runfile_path",
        "//xls/common/status:matchers",
        "//xls/interpreter:ir_interpreter",
        "//xls/ir:ir_test_base",
        "//xls/jit:function_jit",
        "@com_google_googletest//:gtest",
    ],
)

cc_binary(
    name = "booleanify_main",
    srcs = ["booleanify_main.cc"],
    visibility = ["//xls:xls_users"],
    deps = [
        ":booleanifier",
        "@com_google_absl//absl/flags:flag",
        "@com_google_absl//absl/status",
        "@com_google_absl//absl/types:optional",
        "//xls/common:init_xls",
        "//xls/common/file:filesystem",
        "//xls/common/logging",
        "//xls/common/status:status_macros",
        "//xls/ir:ir_parser",
    ],
)

cc_library(
    name = "verilog_include",
    hdrs = ["verilog_include.h"],
)

cc_library(
    name = "io_strategy",
    hdrs = ["io_strategy.h"],
    deps = [
        ":verilog_include",
        "@com_google_absl//absl/status",
        "@com_google_absl//absl/status:statusor",
        "//xls/codegen:vast",
    ],
)

cc_library(
    name = "io_strategy_factory",
    srcs = ["io_strategy_factory.cc"],
    hdrs = ["io_strategy_factory.h"],
    deps = [
        ":io_strategy",
        "@com_google_absl//absl/container:flat_hash_map",
        "@com_google_absl//absl/status:statusor",
        "@com_google_absl//absl/strings",
    ],
)

cc_binary(
    name = "ir_stats_main",
    srcs = ["ir_stats_main.cc"],
    deps = [
        "@com_google_absl//absl/flags:flag",
        "@com_google_absl//absl/status",
        "@com_google_absl//absl/strings",
        "@com_google_absl//absl/types:optional",
        "//xls/common:init_xls",
        "//xls/common/file:filesystem",
        "//xls/common/status:ret_check",
        "//xls/common/status:status_macros",
        "//xls/ir:ir_parser",
    ],
)

cc_binary(
    name = "check_ir_equivalence_main",
    srcs = ["check_ir_equivalence_main.cc"],
    visibility = ["//xls:xls_users"],
    deps = [
        "@com_google_absl//absl/base",
        "@com_google_absl//absl/flags:flag",
        "@com_google_absl//absl/status",
        "@com_google_absl//absl/status:statusor",
        "@com_google_absl//absl/strings",
        "//xls/common:init_xls",
        "//xls/common/file:filesystem",
        "//xls/common/file:get_runfile_path",
        "//xls/common/logging",
        "//xls/common/status:ret_check",
        "//xls/common/status:status_macros",
        "//xls/ir",
        "//xls/ir:ir_parser",
        "//xls/passes",
        "//xls/passes:dce_pass",
        "//xls/passes:inlining_pass",
        "//xls/passes:map_inlining_pass",
        "//xls/passes:pass_base",
        "//xls/passes:unroll_pass",
        "//xls/solvers:z3_ir_translator",
        "//xls/solvers:z3_utils",
        "@z3//:api",
    ],
)

filegroup(
    name = "check_ir_equivalence_sh",
    srcs = ["check_ir_equivalence.sh"],
    visibility = ["//xls:xls_users"],
)

cc_binary(
    name = "extract_stage_main",
    srcs = ["extract_stage_main.cc"],
    deps = [
        "@com_google_absl//absl/flags:flag",
        "@com_google_absl//absl/status",
        "//xls/common:init_xls",
        "//xls/common/file:filesystem",
        "//xls/common/logging",
        "//xls/common/status:status_macros",
        "//xls/ir:ir_parser",
        "//xls/scheduling:extract_stage",
        "//xls/scheduling:pipeline_schedule",
        "//xls/scheduling:pipeline_schedule_cc_proto",
    ],
)

cc_binary(
    name = "lec_main",
    srcs = ["lec_main.cc"],
    data = [
        "//xls/dslx/ir_convert:ir_converter_main",
    ],
    deps = [
        "@com_google_absl//absl/base",
        "@com_google_absl//absl/flags:flag",
        "@com_google_absl//absl/status",
        "@com_google_absl//absl/status:statusor",
        "@com_google_absl//absl/strings",
        "//xls/common:init_xls",
        "//xls/common:subprocess",
        "//xls/common/file:filesystem",
        "//xls/common/file:get_runfile_path",
        "//xls/common/status:ret_check",
        "//xls/common/status:status_macros",
        "//xls/ir:ir_parser",
        "//xls/netlist",
        "//xls/netlist:cell_library",
        "//xls/netlist:function_extractor",
        "//xls/netlist:lib_parser",
        "//xls/netlist:netlist_cc_proto",
        "//xls/netlist:netlist_parser",
        "//xls/scheduling:pipeline_schedule_cc_proto",
        "//xls/solvers:z3_lec",
        "//xls/solvers:z3_utils",
        "@z3//:api",
    ],
)

cc_binary(
    name = "netlist_interpreter_main",
    srcs = ["netlist_interpreter_main.cc"],
    deps = [
        "@com_google_absl//absl/flags:flag",
        "@com_google_absl//absl/status",
        "@com_google_absl//absl/status:statusor",
        "@com_google_absl//absl/strings",
        "//xls/codegen:flattening",
        "//xls/common:init_xls",
        "//xls/common/file:filesystem",
        "//xls/common/status:ret_check",
        "//xls/common/status:status_macros",
        "//xls/ir:bits_ops",
        "//xls/ir:ir_parser",
        "//xls/ir:value",
        "//xls/netlist:cell_library",
        "//xls/netlist:function_extractor",
        "//xls/netlist:interpreter",
        "//xls/netlist:lib_parser",
        "//xls/netlist:netlist_cc_proto",
        "//xls/netlist:netlist_parser",
    ],
)

netlist_interpreter_main_test_data = [
    "testdata/sqrt.v",
    "testdata/ifte.v",
    "testdata/simple_cell.lib",
]

py_test(
    name = "netlist_interpreter_main_test",
    srcs = ["netlist_interpreter_main_test.py"],
    data = glob(netlist_interpreter_main_test_data) + [
        ":netlist_interpreter_main",
    ],
    main = "netlist_interpreter_main_test.py",
    python_version = "PY3",
    srcs_version = "PY3",
    deps = [
        "//xls/common:runfiles",
        "//xls/common:test_base",
    ],
)

cc_library(
    name = "proto_to_dslx",
    srcs = ["proto_to_dslx.cc"],
    hdrs = ["proto_to_dslx.h"],
    deps = [
        "@com_google_absl//absl/container:btree",
        "@com_google_absl//absl/container:flat_hash_map",
        "@com_google_absl//absl/status",
        "@com_google_absl//absl/status:statusor",
        "@com_google_absl//absl/strings",
        "@com_google_absl//absl/types:variant",
        # protobuf compiler import
        "//xls/common:proto_adaptor_utils",
        "//xls/common/file:filesystem",
        "//xls/common/file:temp_directory",
        "//xls/common/logging",
        "//xls/common/status:ret_check",
        "//xls/common/status:status_macros",
        "//xls/dslx/frontend:ast",
        "@com_google_protobuf//:protobuf",
    ],
)

cc_binary(
    name = "proto_to_dslx_main",
    srcs = ["proto_to_dslx_main.cc"],
    visibility = ["//xls:xls_users"],
    deps = [
        ":proto_to_dslx",
        "@com_google_absl//absl/flags:flag",
        "@com_google_absl//absl/status",
        "//xls/common:init_xls",
        "//xls/common/file:filesystem",
        "//xls/common/logging",
        "@com_google_protobuf//:protobuf",
    ],
)

cc_test(
    name = "proto_to_dslx_test",
    srcs = ["proto_to_dslx_test.cc"],
    deps = [
        ":proto_to_dslx",
        "@com_google_absl//absl/status:statusor",
        "//xls/common:xls_gunit_main",
        "//xls/common/file:filesystem",
        "//xls/common/file:temp_directory",
        "//xls/common/file:temp_file",
        "//xls/common/status:matchers",
        "//xls/common/status:status_macros",
        "@com_google_googletest//:gtest",
    ],
)

cc_binary(
    name = "smtlib_emitter_main",
    srcs = ["smtlib_emitter_main.cc"],
    deps = [
        "@com_google_absl//absl/container:flat_hash_map",
        "@com_google_absl//absl/flags:flag",
        "@com_google_absl//absl/status",
        "@com_google_absl//absl/types:optional",
        "//xls/common:init_xls",
        "//xls/common/file:filesystem",
        "//xls/common/logging",
        "//xls/common/status:status_macros",
        "//xls/ir:ir_parser",
        "//xls/solvers:z3_ir_translator",
        "@z3//:api",
    ],
)

cc_library(
    name = "testbench",
    hdrs = ["testbench.h"],
    deps = [
        ":testbench_thread",
        "@com_google_absl//absl/base",
        "@com_google_absl//absl/status",
        "@com_google_absl//absl/synchronization",
        "//xls/common/file:filesystem",
    ],
)

cc_library(
    name = "testbench_builder",
    hdrs = ["testbench_builder.h"],
    deps = [
        ":testbench",
        ":testbench_builder_helpers",
        "@com_google_absl//absl/strings:str_format",
        "@com_google_absl//absl/types:optional",
    ],
)

cc_library(
    name = "testbench_builder_helpers",
    hdrs = ["testbench_builder_helpers.h"],
    deps = [
        "@com_google_absl//absl/random",
        "@com_google_absl//absl/random:distributions",
        "@com_google_absl//absl/strings",
        "@com_google_absl//absl/strings:str_format",
        "//xls/common/logging",
    ],
)

cc_library(
    name = "testbench_thread",
    hdrs = ["testbench_thread.h"],
    deps = [
        "@com_google_absl//absl/status",
        "@com_google_absl//absl/status:statusor",
        "@com_google_absl//absl/strings:str_format",
        "@com_google_absl//absl/synchronization",
        "@com_google_absl//absl/time",
        "//xls/common:thread",
        "//xls/common/logging",
        "//xls/ir",
        "//xls/ir:ir_parser",
        "//xls/jit:function_jit",
    ],
)

cc_library(
    name = "wrap_io",
    srcs = ["wrap_io.cc"],
    hdrs = ["wrap_io.h"],
    deps = [
        ":io_strategy",
        "@com_google_absl//absl/status:statusor",
        "//xls/codegen:finite_state_machine",
        "//xls/codegen:module_signature",
        "//xls/codegen:vast",
        "//xls/common:math_util",
        "//xls/common/status:ret_check",
        "//xls/common/status:status_macros",
        "//xls/ir:type",
    ],
)

cc_test(
    name = "wrap_io_test",
    srcs = ["wrap_io_test.cc"],
    data = glob(["testdata/wrap_io_test_*.vtxt"]),
    deps = [
        ":ice40_io_strategy",
        ":null_io_strategy",
        ":wrap_io",
        "//xls/codegen:module_signature",
        "//xls/common:xls_gunit_main",
        "//xls/common/logging",
        "//xls/common/status:matchers",
        "//xls/simulation:module_testbench",
        "//xls/simulation:verilog_simulators",
        "//xls/simulation:verilog_test_base",
        "@com_google_googletest//:gtest",
    ],
)

cc_library(
    name = "ice40_io_strategy",
    srcs = ["ice40_io_strategy.cc"],
    hdrs = ["ice40_io_strategy.h"],
    data = ["//xls/uncore_rtl/ice40:iceprog_includes"],
    deps = [
        ":wrap_io",
        "@com_google_absl//absl/status",
        "@com_google_absl//absl/status:statusor",
        "//xls/codegen:vast",
        "//xls/common/file:filesystem",
        "//xls/common/file:get_runfile_path",
        "//xls/common/status:status_macros",
    ],
)

cc_binary(
    name = "wrap_io_main",
    srcs = ["wrap_io_main.cc"],
    deps = [
        ":ice40_io_strategy_registry",
        ":io_strategy",
        ":io_strategy_factory",
        ":wrap_io",
        "@com_google_absl//absl/flags:flag",
        "@com_google_absl//absl/status:statusor",
        "//xls/codegen:module_signature",
        "//xls/common:init_xls",
        "//xls/common/file:filesystem",
        "//xls/common/logging",
    ],
)

cc_library(
    name = "ice40_io_strategy_registry",
    srcs = ["ice40_io_strategy_registry.cc"],
    deps = [
        ":ice40_io_strategy",
        ":io_strategy_factory",
        "//xls/common:module_initializer",
    ],
    alwayslink = True,
)

cc_binary(
    name = "drpc_main",
    srcs = ["drpc_main.cc"],
    deps = [
        ":device_rpc_strategy",
        ":device_rpc_strategy_factory",
        ":ice40_device_rpc_strategy_registry",
        "@com_google_absl//absl/flags:flag",
        "@com_google_absl//absl/status:statusor",
        "//xls/common:init_xls",
        "//xls/common/logging",
        "//xls/ir:ir_parser",
    ],
)

cc_binary(
    name = "parse_ir",
    srcs = ["parse_ir.cc"],
    deps = [
        "@com_google_absl//absl/status",
        "//xls/common:init_xls",
        "//xls/common/file:filesystem",
        "//xls/common/logging",
        "//xls/common/status:status_macros",
        "//xls/ir:ir_parser",
    ],
)

sh_test(
    name = "parse_ir_test",
    srcs = ["parse_ir_test.sh"],
    data = [
        "testdata/add_folding_overlarge.ir",
        ":parse_ir",
    ],
)

cc_binary(
    name = "eval_dslx_main",
    srcs = ["eval_dslx_main.cc"],
    visibility = ["//xls:xls_users"],
    deps = [
        "@com_google_absl//absl/flags:flag",
        "@com_google_absl//absl/status",
        "@com_google_absl//absl/strings",
        "@com_google_absl//absl/strings:str_format",
        "//xls/common:init_xls",
        "//xls/common/file:filesystem",
        "//xls/common/logging",
        "//xls/common/status:status_macros",
        "//xls/dslx:create_import_data",
        "//xls/dslx:default_dslx_stdlib_path",
        "//xls/dslx:interp_value",
        "//xls/dslx:interp_value_helpers",
        "//xls/dslx:parse_and_typecheck",
        "//xls/dslx/bytecode:bytecode_emitter",
        "//xls/dslx/bytecode:bytecode_interpreter",
    ],
)

cc_binary(
    name = "eval_ir_main",
    srcs = ["eval_ir_main.cc"],
    visibility = ["//xls:xls_users"],
    deps = [
        "@com_google_absl//absl/flags:flag",
        "@com_google_absl//absl/status",
        "@com_google_absl//absl/status:statusor",
        "@com_google_absl//absl/strings",
        "@com_google_absl//absl/strings:str_format",
        "@com_google_absl//absl/types:span",
        "//xls/common:init_xls",
        "//xls/common/file:filesystem",
        "//xls/common/logging",
        "//xls/common/status:ret_check",
        "//xls/common/status:status_macros",
        "//xls/dslx:create_import_data",
        "//xls/dslx:default_dslx_stdlib_path",
        "//xls/dslx:mangle",
        "//xls/dslx:parse_and_typecheck",
        "//xls/dslx/ir_convert:ir_converter",
        "//xls/interpreter:ir_interpreter",
        "//xls/interpreter:random_value",
        "//xls/ir:ir_parser",
        "//xls/ir:value_helpers",
        "//xls/jit:function_jit",
        "//xls/passes",
        "//xls/passes:standard_pipeline",
    ],
)

cc_library(
    name = "eval_helpers",
    srcs = ["eval_helpers.cc"],
    hdrs = ["eval_helpers.h"],
    visibility = ["//xls:xls_users"],
    deps = [
        "@com_google_absl//absl/container:flat_hash_map",
        "@com_google_absl//absl/status:statusor",
        "@com_google_absl//absl/strings",
        "//xls/common:indent",
        "//xls/common/file:filesystem",
        "//xls/ir:ir_parser",
        "//xls/ir:value",
        "@com_github_google_re2//:re2",
    ],
)

cc_binary(
    name = "eval_proc_main",
    srcs = ["eval_proc_main.cc"],
    visibility = ["//xls:xls_users"],
    deps = [
        ":eval_helpers",
        "@com_google_absl//absl/container:flat_hash_map",
        "@com_google_absl//absl/flags:flag",
        "@com_google_absl//absl/status",
        "@com_google_absl//absl/status:statusor",
        "@com_google_absl//absl/strings",
        "@com_google_absl//absl/strings:str_format",
        "@com_google_absl//absl/types:span",
        "//xls/codegen:module_signature_cc_proto",
        "//xls/common:init_xls",
        "//xls/common/file:filesystem",
        "//xls/common/logging",
        "//xls/common/status:status_macros",
        "//xls/interpreter:channel_queue",
        "//xls/interpreter:interpreter_proc_runtime",
        "//xls/interpreter:ir_interpreter",
        "//xls/interpreter:serial_proc_runtime",
        "//xls/ir:bits",
        "//xls/ir:ir_parser",
        "//xls/ir:value_helpers",
        "//xls/jit:jit_proc_runtime",
    ],
)

cc_library(
    name = "device_rpc_strategy",
    hdrs = ["device_rpc_strategy.h"],
    deps = [
        "@com_google_absl//absl/status",
        "@com_google_absl//absl/status:statusor",
        "@com_google_absl//absl/types:span",
        "//xls/ir:type",
        "//xls/ir:value",
    ],
)

cc_library(
    name = "device_rpc_strategy_factory",
    srcs = ["device_rpc_strategy_factory.cc"],
    hdrs = ["device_rpc_strategy_factory.h"],
    deps = [
        ":device_rpc_strategy",
        "@com_google_absl//absl/container:flat_hash_map",
        "@com_google_absl//absl/status",
        "@com_google_absl//absl/status:statusor",
        "@com_google_absl//absl/strings:str_format",
    ],
)

cc_library(
    name = "ice40_device_rpc_strategy",
    srcs = ["ice40_device_rpc_strategy.cc"],
    hdrs = ["ice40_device_rpc_strategy.h"],
    deps = [
        ":device_rpc_strategy",
        "@com_google_absl//absl/status:statusor",
        "@com_google_absl//absl/strings",
        "@com_google_absl//absl/strings:str_format",
        "//xls/common:math_util",
        "//xls/common:strerror",
        "//xls/common/file:filesystem",
        "//xls/common/logging",
        "//xls/common/status:ret_check",
        "//xls/common/status:status_macros",
    ],
)

cc_library(
    name = "ice40_device_rpc_strategy_registry",
    srcs = ["ice40_device_rpc_strategy_registry.cc"],
    deps = [
        ":device_rpc_strategy_factory",
        ":ice40_device_rpc_strategy",
        "//xls/common:module_initializer",
    ],
    alwayslink = True,
)

cc_library(
    name = "null_io_strategy",
    srcs = ["null_io_strategy.cc"],
    hdrs = ["null_io_strategy.h"],
    deps = [
        ":io_strategy",
        "@com_google_absl//absl/status",
        "@com_google_absl//absl/status:statusor",
        "//xls/codegen:vast",
    ],
)

cc_library(
    name = "opt",
    srcs = ["opt.cc"],
    hdrs = ["opt.h"],
    visibility = ["//xls:xls_users"],
    deps = [
        "@com_google_absl//absl/status",
        "@com_google_absl//absl/status:statusor",
        "@com_google_absl//absl/strings",
        "//xls/common/status:status_macros",
        "//xls/dslx:parse_and_typecheck",
        "//xls/dslx/ir_convert:ir_converter",
        "//xls/ir",
        "//xls/ir:ir_parser",
        "//xls/passes",
        "//xls/passes:standard_pipeline",
    ],
)

cc_binary(
    name = "opt_main",
    srcs = ["opt_main.cc"],
    visibility = ["//xls:xls_users"],
    deps = [
        ":opt",
        "@com_google_absl//absl/status",
        "@com_google_absl//absl/strings:str_format",
        "//xls/common:init_xls",
        "//xls/common/file:filesystem",
        "//xls/common/logging",
        "//xls/common/status:status_macros",
        "//xls/ir:ram_rewrite_cc_proto",
        "//xls/passes",
        "//xls/passes:pass_base",
    ],
)

py_test(
    name = "opt_main_test",
    srcs = ["opt_main_test.py"],
    data = [":opt_main"],
    python_version = "PY3",
    srcs_version = "PY3",
    deps = [
        "//xls/common:runfiles",
        "//xls/common:test_base",
    ],
)

cc_binary(
    name = "ir_minimizer_main",
    srcs = ["ir_minimizer_main.cc"],
    data = [
        ":opt_main",
    ],
    deps = [
        "@com_google_absl//absl/flags:flag",
        "@com_google_absl//absl/random:distributions",
        "@com_google_absl//absl/status",
        "@com_google_absl//absl/status:statusor",
        "@com_google_absl//absl/strings",
        "//xls/common:init_xls",
        "//xls/common:subprocess",
        "//xls/common/file:filesystem",
        "//xls/common/file:temp_file",
        "//xls/common/logging",
        "//xls/common/status:ret_check",
        "//xls/common/status:status_macros",
        "//xls/interpreter:ir_interpreter",
        "//xls/ir",
        "//xls/ir:bits_ops",
        "//xls/ir:ir_parser",
        "//xls/ir:node_util",
        "//xls/ir:number_parser",
        "//xls/ir:value",
        "//xls/ir:value_helpers",
        "//xls/jit:function_jit",
        "//xls/passes",
        "//xls/passes:arith_simplification_pass",
        "//xls/passes:array_simplification_pass",
        "//xls/passes:bit_slice_simplification_pass",
        "//xls/passes:concat_simplification_pass",
        "//xls/passes:constant_folding_pass",
        "//xls/passes:cse_pass",
        "//xls/passes:dce_pass",
        "//xls/passes:dfe_pass",
        "//xls/passes:inlining_pass",
        "//xls/passes:proc_state_flattening_pass",
        "//xls/passes:proc_state_optimization_pass",
        "//xls/passes:standard_pipeline",
        "//xls/passes:tuple_simplification_pass",
        "//xls/passes:unroll_pass",
    ],
)

cc_binary(
    name = "llvm_main_generator",
    srcs = ["llvm_main_generator.cc"],
    deps = [
        "@com_google_absl//absl/flags:flag",
        "@com_google_absl//absl/status",
        "//xls/common:init_xls",
        "//xls/common/file:filesystem",
        "//xls/common/logging",
        "//xls/common/status:status_macros",
        "//xls/ir",
        "//xls/ir:ir_parser",
        "//xls/ir:type",
        "//xls/jit:llvm_type_converter",
        "//xls/jit:orc_jit",
        "@llvm-project//llvm:Core",
        "@llvm-project//llvm:IRReader",
        "@llvm-project//llvm:Support",
    ],
)

py_test(
    name = "mul_folding_overlarge",
    srcs = ["run_opt_main.py"],
    args = ["xls/tools/testdata/mul_folding_overlarge.ir"],
    data = [":opt_main"] + glob(["testdata/*.ir"]),
    main = "run_opt_main.py",
    python_version = "PY3",
    deps = [
        "@com_google_absl_py//absl:app",
        "@com_google_absl_py//absl/flags",
        "//xls/common:runfiles",
    ],
)

py_test(
    name = "sub_folding_overlarge",
    srcs = ["run_opt_main.py"],
    args = ["xls/tools/testdata/sub_folding_overlarge.ir"],
    data = [":opt_main"] + glob(["testdata/*.ir"]),
    main = "run_opt_main.py",
    python_version = "PY3",
    deps = [
        "@com_google_absl_py//absl:app",
        "@com_google_absl_py//absl/flags",
        "//xls/common:runfiles",
    ],
)

py_test(
    name = "sub_add_folding_overlarge",
    srcs = ["run_opt_main.py"],
    args = ["xls/tools/testdata/sub_add_folding_overlarge.ir"],
    data = [":opt_main"] + glob(["testdata/*.ir"]),
    main = "run_opt_main.py",
    python_version = "PY3",
    deps = [
        "@com_google_absl_py//absl:app",
        "@com_google_absl_py//absl/flags",
        "//xls/common:runfiles",
    ],
)

py_test(
    name = "shll_folding_overlarge",
    srcs = ["run_opt_main.py"],
    args = ["xls/tools/testdata/shll_folding_overlarge.ir"],
    data = [":opt_main"] + glob(["testdata/*.ir"]),
    main = "run_opt_main.py",
    python_version = "PY3",
    deps = [
        "@com_google_absl_py//absl:app",
        "@com_google_absl_py//absl/flags",
        "//xls/common:runfiles",
    ],
)

py_test(
    name = "add_folding_overlarge",
    srcs = ["run_opt_main.py"],
    args = ["xls/tools/testdata/add_folding_overlarge.ir"],
    data = [":opt_main"] + glob(["testdata/*.ir"]),
    main = "run_opt_main.py",
    python_version = "PY3",
    deps = [
        "@com_google_absl_py//absl:app",
        "@com_google_absl_py//absl/flags",
        "//xls/common:runfiles",
    ],
)

cc_library(
    name = "scheduling_options_flags",
    srcs = ["scheduling_options_flags.cc"],
    hdrs = ["scheduling_options_flags.h"],
    deps = [
        "@com_google_absl//absl/status:statusor",
        "@com_google_absl//absl/strings",
        "@com_google_absl//absl/strings:str_format",
        "//xls/common/logging",
        "//xls/common/status:status_macros",
        "//xls/delay_model:delay_estimator",
        "//xls/delay_model:delay_estimators",
        "//xls/scheduling:pipeline_schedule",
    ],
)

proto_library(
    name = "codegen_flags_proto",
    srcs = ["codegen_flags.proto"],
)

cc_proto_library(
    name = "codegen_flags_cc_proto",
    deps = [":codegen_flags_proto"],
)

cc_library(
    name = "codegen_flags",
    srcs = ["codegen_flags.cc"],
    hdrs = ["codegen_flags.h"],
    deps = [
        ":codegen_flags_cc_proto",
        "@com_google_absl//absl/flags:flag",
        "@com_google_absl//absl/status:statusor",
        "@com_google_absl//absl/strings:str_format",
        "//xls/common/status:status_macros",
    ],
)

cc_binary(
    name = "codegen_main",
    srcs = ["codegen_main.cc"],
    visibility = ["//xls:xls_users"],
    deps = [
        ":codegen_flags",
        ":scheduling_options_flags",
        "@com_google_absl//absl/flags:flag",
        "@com_google_absl//absl/status",
        "@com_google_absl//absl/strings",
        "@com_google_absl//absl/strings:str_format",
        "//xls/codegen:codegen_options",
        "//xls/codegen:combinational_generator",
        "//xls/codegen:module_signature_cc_proto",
        "//xls/codegen:op_override_impls",
        "//xls/codegen:pipeline_generator",
        "//xls/codegen:ram_configuration",
        "//xls/common:init_xls",
        "//xls/common/file:filesystem",
        "//xls/common/logging",
        "//xls/common/status:ret_check",
        "//xls/common/status:status_macros",
        "//xls/delay_model:delay_estimator",
        "//xls/delay_model:delay_estimators",
        "//xls/ir",
        "//xls/ir:ir_parser",
        "//xls/passes:standard_pipeline",
        "//xls/scheduling:scheduling_pass_pipeline",
    ],
)

cc_binary(
    name = "simulate_module_main",
    srcs = ["simulate_module_main.cc"],
    deps = [
        "@com_google_absl//absl/container:flat_hash_map",
        "@com_google_absl//absl/flags:flag",
        "@com_google_absl//absl/status",
        "@com_google_absl//absl/status:statusor",
        "@com_google_absl//absl/strings",
        "@com_google_absl//absl/strings:str_format",
        "//xls/codegen:module_signature",
        "//xls/codegen:vast",
        "//xls/common:init_xls",
        "//xls/common/file:filesystem",
        "//xls/common/logging",
        "//xls/common/status:status_macros",
        "//xls/ir:format_preference",
        "//xls/ir:ir_parser",
        "//xls/ir:value",
        "//xls/simulation:module_simulator",
        "//xls/simulation:verilog_simulators",
        "//xls/tools:eval_helpers",
    ],
)

py_test(
    name = "simulate_module_main_test",
    srcs = ["simulate_module_main_test.py"],
    data = [
        ":codegen_main",
        ":simulate_module_main",
    ],
    python_version = "PY3",
    srcs_version = "PY3",
    # iverilog crashes with ASAN and MSAN.
    tags = [
        "noasan",
        "nomsan",
    ],
    deps = [
        "//xls/common:runfiles",
        "//xls/common:test_base",
    ],
)

py_test(
    name = "codegen_main_test",
    srcs = ["codegen_main_test.py"],
    data = [
        ":codegen_main",
        "//xls/examples:sha256.opt.ir",
    ] + glob(["testdata/*.vtxt"]),
    python_version = "PY3",
    shard_count = 50,
    srcs_version = "PY3",
    tags = ["optonly"],
    deps = [
        "@com_google_absl_py//absl/testing:absltest",
        "@com_google_absl_py//absl/testing:parameterized",
        "@com_google_absl_py//absl/flags",
        "//xls/codegen:module_signature_py_pb2",
        "//xls/common:runfiles",
        "//xls/common:test_base",
        "@com_google_protobuf//:protobuf_python",
    ],
)

filegroup(
    name = "benchmark_test_sh",
    srcs = ["benchmark_test.sh"],
    visibility = ["//xls:xls_users"],
)

filegroup(
    name = "benchmark_eval_test_sh",
    srcs = ["benchmark_eval_test.sh"],
    visibility = ["//xls:xls_users"],
)

cc_binary(
    name = "benchmark_main",
    srcs = ["benchmark_main.cc"],
    visibility = ["//xls:xls_users"],
    deps = [
        "@com_google_absl//absl/status",
        "@com_google_absl//absl/status:statusor",
        "@com_google_absl//absl/strings",
        "@com_google_absl//absl/time",
        "//xls/codegen:module_signature",
        "//xls/codegen:pipeline_generator",
        "//xls/common:init_xls",
        "//xls/common:math_util",
        "//xls/common/file:filesystem",
        "//xls/common/logging",
        "//xls/common/status:status_macros",
        "//xls/delay_model:analyze_critical_path",
        "//xls/delay_model:delay_estimator",
        "//xls/delay_model:delay_estimators",
        "//xls/interpreter:ir_interpreter",
        "//xls/interpreter:random_value",
        "//xls/ir",
        "//xls/ir:ir_parser",
        "//xls/jit:function_jit",
        "//xls/jit:proc_jit",
        "//xls/passes",
        "//xls/passes:bdd_query_engine",
        "//xls/passes:standard_pipeline",
        "//xls/scheduling:pipeline_schedule",
        "//xls/scheduling:scheduling_pass_pipeline",
    ],
)

py_test(
    name = "ir_minimizer_main_test",
    srcs = ["ir_minimizer_main_test.py"],
    data = ["ir_minimizer_main"],
    python_version = "PY3",
    srcs_version = "PY3",
    deps = [
        "@com_google_absl_py//absl/testing:absltest",
        "//xls/common:runfiles",
    ],
)

# TODO(b/147004555): Add a JIT (or legacy) version of this test once
# the JIT supports enough functionality to pass.
py_test(
    name = "eval_ir_main_test",
    srcs = ["eval_ir_main_test.py"],
    data = [
        ":eval_ir_main",
    ],
    python_version = "PY3",
    srcs_version = "PY3",
    deps = [
        "@com_google_absl_py//absl/testing:absltest",
        "//xls/common:runfiles",
        "//xls/common:test_base",
        "//xls/ir/python:ir_parser",
    ],
)

py_test(
    name = "eval_proc_main_test",
    srcs = ["eval_proc_main_test.py"],
    data = [
        ":eval_proc_main",
    ],
    python_version = "PY3",
    srcs_version = "PY3",
    deps = [
        "@com_google_absl_py//absl/testing:absltest",
        "@com_google_absl_py//absl/logging",
        "//xls/common:runfiles",
    ],
)

cc_binary(
    name = "solver",
    srcs = ["solver.cc"],
    deps = [
        "@com_google_absl//absl/flags:flag",
        "@com_google_absl//absl/status",
        "//xls/common:init_xls",
        "//xls/common/file:filesystem",
        "//xls/common/logging",
        "//xls/common/status:status_macros",
        "//xls/ir",
        "//xls/ir:ir_parser",
        "//xls/solvers:z3_ir_translator",
    ],
)

cc_binary(
    name = "bdd_stats",
    srcs = ["bdd_stats.cc"],
    deps = [
        "@com_google_absl//absl/status",
        "@com_google_absl//absl/status:statusor",
        "@com_google_absl//absl/time",
        "//xls/common:init_xls",
        "//xls/common/file:filesystem",
        "//xls/common/logging",
        "//xls/common/status:status_macros",
        "//xls/examples:sample_packages",
        "//xls/ir",
        "//xls/ir:ir_parser",
        "//xls/passes:bdd_function",
    ],
)

cc_binary(
    name = "cell_library_extract_formula",
    srcs = ["cell_library_extract_formula.cc"],
    deps = [
        "@com_google_absl//absl/container:flat_hash_set",
        "@com_google_absl//absl/status",
        "@com_google_absl//absl/status:statusor",
        "//xls/common:init_xls",
        "//xls/common/file:filesystem",
        "//xls/common/logging",
        "//xls/netlist:lib_parser",
    ],
)

cc_binary(
    name = "repl",
    srcs = ["repl.cc"],
    deps = [
        "@com_google_absl//absl/container:flat_hash_map",
        "@com_google_absl//absl/memory",
        "@com_google_absl//absl/status",
        "@com_google_absl//absl/status:statusor",
        "@com_google_absl//absl/strings",
        "@com_google_absl//absl/strings:str_format",
        "@com_google_absl//absl/types:optional",
        "@com_google_absl//absl/types:span",
        "//xls/codegen:codegen_options",
        "//xls/codegen:combinational_generator",
        "//xls/codegen:module_signature",
        "//xls/codegen:module_signature_cc_proto",
        "//xls/codegen:pipeline_generator",
        "//xls/common:init_xls",
        "//xls/common/file:filesystem",
        "//xls/common/logging",
        "//xls/common/logging:log_message",
        "//xls/common/status:ret_check",
        "//xls/common/status:status_macros",
        "//xls/delay_model:delay_estimator",
        "//xls/delay_model:delay_estimators",
        "//xls/dslx:command_line_utils",
        "//xls/dslx:create_import_data",
        "//xls/dslx:error_printer",
        "//xls/dslx:import_data",
        "//xls/dslx:mangle",
        "//xls/dslx/frontend:ast",
        "//xls/dslx/frontend:parser",
        "//xls/dslx/frontend:scanner",
        "//xls/dslx/ir_convert:ir_converter",
        "//xls/dslx/type_system:concrete_type",
        "//xls/dslx/type_system:type_info",
        "//xls/dslx/type_system:typecheck",
        "//xls/ir",
        "//xls/passes:standard_pipeline",
        "//xls/scheduling:pipeline_schedule",
        "//xls/scheduling:scheduling_pass",
        "@linenoise",
    ],
)

cc_binary(
    name = "delay_info_main",
    srcs = ["delay_info_main.cc"],
    deps = [
        "@com_google_absl//absl/status",
        "@com_google_absl//absl/strings:str_format",
        "//xls/common:init_xls",
        "//xls/common/file:filesystem",
        "//xls/common/status:status_macros",
        "//xls/delay_model:analyze_critical_path",
        "//xls/delay_model:delay_estimator",
        "//xls/delay_model:delay_estimators",
        "//xls/ir",
        "//xls/ir:ir_parser",
        "//xls/scheduling:extract_stage",
        "//xls/scheduling:pipeline_schedule",
        "//xls/scheduling:pipeline_schedule_cc_proto",
    ],
)

cc_binary(
    name = "proto2bin",
    srcs = ["proto2bin_main.cc"],
    visibility = ["//xls:xls_users"],
    deps = [
        "@com_google_absl//absl/flags:flag",
        "@com_google_absl//absl/status",
        "@com_google_absl//absl/strings",
        "@com_google_absl//absl/strings:str_format",
        "//xls/common:init_xls",
        "//xls/common/file:filesystem",
        "//xls/common/logging",
        "//xls/common/logging:log_lines",
        "//xls/common/status:ret_check",
        "//xls/common/status:status_macros",
        "//xls/contrib/xlscc:hls_block_cc_proto",
        "//xls/ir:ram_rewrite_cc_proto",
    ],
)

cc_binary(
    name = "benchmark_codegen_main",
    srcs = ["benchmark_codegen_main.cc"],
    deps = [
        ":scheduling_options_flags",
        "@com_google_absl//absl/status",
        "@com_google_absl//absl/status:statusor",
        "@com_google_absl//absl/strings",
        "//xls/codegen:block_metrics",
        "//xls/common:init_xls",
        "//xls/common/file:filesystem",
        "//xls/common/logging",
        "//xls/common/status:status_macros",
        "//xls/delay_model:delay_estimator",
        "//xls/delay_model:delay_estimators",
        "//xls/ir:ir_parser",
        "//xls/scheduling:pipeline_schedule",
    ],
)

py_test(
    name = "benchmark_codegen_main_test",
    srcs = ["benchmark_codegen_main_test.py"],
    data = [
        ":benchmark_codegen_main",
    ],
    python_version = "PY3",
    srcs_version = "PY3",
    deps = [
        "@com_google_absl_py//absl/testing:absltest",
        "//xls/common:runfiles",
        "//xls/common:test_base",
    ],
)

py_test(
    name = "delay_info_main_test",
    srcs = ["delay_info_main_test.py"],
    data = [
        ":delay_info_main",
    ],
    python_version = "PY3",
    srcs_version = "PY3",
    deps = [
        "//xls/common:runfiles",
        "//xls/common:test_base",
    ],
)

<<<<<<< HEAD
py_binary(
    name = "run_timing_characterization",
    srcs = ["run_timing_characterization.py"],
    python_version = "PY3",
    srcs_version = "PY3",
    deps = [
    	"//xls/synthesis:timing_characterization_client",	
        "@com_google_absl_py//absl:app",
        "@com_google_absl_py//absl/flags",
        "@com_google_absl_py//absl/logging",
=======
proto_library(
    name = "design_stats_proto",
    srcs = ["design_stats.proto"],
)

xls_py_proto_library(
    name = "design_stats_py_pb2",
    srcs = ["design_stats.proto"],
    internal_deps = [":design_stats_proto"],
    deps = [],
)

py_binary(
    name = "gather_design_stats",
    srcs = ["gather_design_stats.py"],
    python_version = "PY3",
    srcs_version = "PY3",
    deps = [
        ":design_stats_py_pb2",
        "@com_google_absl_py//absl:app",
        "@com_google_absl_py//absl/flags",
        "@com_google_absl_py//absl/logging",
        "//xls/common:gfile",
        "@com_google_protobuf//:protobuf_python",
    ],
)

py_test(
    name = "gather_design_stats_test",
    srcs = ["gather_design_stats_test.py"],
    data = [
        "testdata/find_index_5ps_model_unit_expected.textproto",
        "testdata/find_index_5ps_model_unit_verilog_sta_by_stage_sta.log",
        "testdata/find_index_5ps_model_unit_verilog_synth_by_stage_yosys_output.log.gz",
        ":gather_design_stats",
    ],
    python_version = "PY3",
    srcs_version = "PY3",
    deps = [
        "@com_google_absl_py//absl/testing:absltest",
        "//xls/common:runfiles",
        "//xls/common:test_base",
>>>>>>> a3fd9877
    ],
)<|MERGE_RESOLUTION|>--- conflicted
+++ resolved
@@ -1286,7 +1286,6 @@
     ],
 )
 
-<<<<<<< HEAD
 py_binary(
     name = "run_timing_characterization",
     srcs = ["run_timing_characterization.py"],
@@ -1297,7 +1296,7 @@
         "@com_google_absl_py//absl:app",
         "@com_google_absl_py//absl/flags",
         "@com_google_absl_py//absl/logging",
-=======
+
 proto_library(
     name = "design_stats_proto",
     srcs = ["design_stats.proto"],
@@ -1340,6 +1339,5 @@
         "@com_google_absl_py//absl/testing:absltest",
         "//xls/common:runfiles",
         "//xls/common:test_base",
->>>>>>> a3fd9877
     ],
 )