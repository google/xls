--- conflicted
+++ resolved
@@ -10,23 +10,16 @@
 
 SMT solvers like CVC4, STP, Yices, and Z3 can produce and consume a universal language
 called SMT-LIB, which allows us to compare logical equivalence checking for
-<<<<<<< HEAD
+
 these solvers on the same file. This directory contains generators of n-bit
 addition, multiplication, and shift proofs in SMT-LIB.  
-=======
-these solvers on the same file. This directory contains a generator of n-bit
-multiplication proofs in SMT-LIB.
->>>>>>> 6f167893
 
 ## Evaluating an smt2 file proof with CVC4, STP, Yices, or Z3
 
 Once these SMT solvers are installed, they can be used directly on the command line.
 CVC4, STP, Yices, and Z3 infer input language by the file type, so to test a
-<<<<<<< HEAD
-solver we can enter the following in the third\_party/xls/experimental/smtlib directory:
-=======
 solver we can enter the following in the xls/experimental/smtlib directory:
->>>>>>> 6f167893
+
 
 ```
 $ <solver_command> <smt2 file>
@@ -38,7 +31,6 @@
 unsat
 ```
 
-<<<<<<< HEAD
 meaning that the assertion made in the smt2 file is unsatisfiable. The smt2 files
 produced by the generator files in this folder contain the assertion that the "by-hand"
 operation described in them is not equal to their builtin bitvector operation. The 
@@ -84,12 +76,4 @@
 The last and most difficult option is to investigate the internals of these SMT
 solvers. Each SMT solver has its own, unclear way of simplifying the input 
 problem, and if we could figure out how they do this, we might be able to 
-simplify bitvector operations enough to reach the performance we need. 
-=======
-meaning that the assertion made in the smt2 file is unsatisfiable. Files
-produced by n\_bit\_mul\_generator.py contain the assertion that the "by-hand"
-multiplication described in them is not equal to their builtin bitvector
-multiplication. The result of ``unsat`` indicates that this assertion is
-impossible to achieve, meaning the two implementations of multiplications are
-logically equivalent.
->>>>>>> 6f167893
+simplify bitvector operations enough to reach the performance we need. 