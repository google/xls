--- conflicted
+++ resolved
@@ -229,17 +229,12 @@
     llvm::Value* start = node_map_.at(dynamic_bit_slice->operand(1));
     int64 value_width = value->getType()->getIntegerBitWidth();
     int64 start_width = start->getType()->getIntegerBitWidth();
-<<<<<<< HEAD
-    int64 max_width = std::max(start_width, value_width);
-    llvm::IntegerType* max_width_type = builder_->getIntNTy(max_width);
-=======
     // Either value or start may be wider, so we use the widest of both
     // since LLVM requires both arguments to be of the same type for
     // comparison and shifting.
     int64 max_width = std::max(start_width, value_width);
     llvm::IntegerType* max_width_type = builder_->getIntNTy(max_width);
     llvm::Value* value_ext = builder_->CreateZExt(value, max_width_type);
->>>>>>> 83a6a80a
     llvm::Value* start_ext = builder_->CreateZExt(start, max_width_type);
 
     Value operand_width(
@@ -254,13 +249,8 @@
     XLS_ASSIGN_OR_RETURN(
         llvm::Constant * zeros,
         type_converter_->ToLlvmConstant(return_type, Value(Bits(dynamic_bit_slice->width()))));
-<<<<<<< HEAD
-    // Then shift and "mask" (by casting) the input value.
-    llvm::Value* shifted_value = builder_->CreateLShr(value, start_ext);
-=======
     // Then shift and truncate the input value.
     llvm::Value* shifted_value = builder_->CreateLShr(value_ext, start_ext);
->>>>>>> 83a6a80a
     llvm::Value* truncated_value = builder_->CreateTrunc(shifted_value, return_type);
     llvm::Value* result = builder_->CreateSelect(out_of_bounds, zeros, truncated_value);
     return StoreResult(dynamic_bit_slice, result);
