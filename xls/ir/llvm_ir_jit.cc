// Copyright 2020 Google LLC
//
// Licensed under the Apache License, Version 2.0 (the "License");
// you may not use this file except in compliance with the License.
// You may obtain a copy of the License at
//
//      http://www.apache.org/licenses/LICENSE-2.0
//
// Unless required by applicable law or agreed to in writing, software
// distributed under the License is distributed on an "AS IS" BASIS,
// WITHOUT WARRANTIES OR CONDITIONS OF ANY KIND, either express or implied.
// See the License for the specific language governing permissions and
// limitations under the License.

#include "xls/ir/llvm_ir_jit.h"

#include <cstddef>
#include <memory>

#include "absl/flags/flag.h"
#include "absl/memory/memory.h"
#include "absl/status/status.h"
#include "absl/strings/str_cat.h"
#include "absl/strings/str_format.h"
#include "absl/types/span.h"
#include "llvm-c/Target.h"
#include "llvm/Analysis/TargetLibraryInfo.h"
#include "llvm/Analysis/TargetTransformInfo.h"
#include "llvm/ExecutionEngine/ExecutionEngine.h"
#include "llvm/ExecutionEngine/Orc/Core.h"
#include "llvm/ExecutionEngine/Orc/ExecutionUtils.h"
#include "llvm/ExecutionEngine/Orc/IRCompileLayer.h"
#include "llvm/ExecutionEngine/Orc/IRTransformLayer.h"
#include "llvm/ExecutionEngine/Orc/JITTargetMachineBuilder.h"
#include "llvm/ExecutionEngine/Orc/Layer.h"
#include "llvm/ExecutionEngine/Orc/RTDyldObjectLinkingLayer.h"
#include "llvm/ExecutionEngine/Orc/ThreadSafeModule.h"
#include "llvm/ExecutionEngine/SectionMemoryManager.h"
#include "llvm/IR/BasicBlock.h"
#include "llvm/IR/DerivedTypes.h"
#include "llvm/IR/IRBuilder.h"
#include "llvm/IR/Intrinsics.h"
#include "llvm/IR/LLVMContext.h"
#include "llvm/IR/LegacyPassManager.h"
#include "llvm/IR/Module.h"
#include "llvm/IR/Value.h"
#include "llvm/Support/CodeGen.h"
#include "llvm/Support/DynamicLibrary.h"
#include "llvm/Support/raw_ostream.h"
#include "llvm/Target/TargetMachine.h"
#include "llvm/Transforms/IPO/PassManagerBuilder.h"
#include "xls/codegen/vast.h"
#include "xls/common/integral_types.h"
#include "xls/common/logging/log_lines.h"
#include "xls/common/logging/logging.h"
#include "xls/common/logging/vlog_is_on.h"
#include "xls/common/math_util.h"
#include "xls/common/status/ret_check.h"
#include "xls/ir/dfs_visitor.h"
#include "xls/ir/keyword_args.h"
#include "xls/ir/type.h"
#include "xls/ir/value.h"
#include "xls/ir/value_helpers.h"

namespace xls {
namespace {

// Convenience alias for XLS type => LLVM type mapping used as a cache.
using TypeCache = absl::flat_hash_map<const Type*, llvm::Type*>;

constexpr int64 kCharBit = CHAR_BIT;

// Visitor to construct LLVM IR for each encountered XLS IR node. Based on
// DfsVisitorWithDefault to highlight any unhandled IR nodes.
class BuilderVisitor : public DfsVisitorWithDefault {
 public:
  // llvm_entry_function is the function being used to enter "LLVM space", not
  // the entry function to the XLS Package. It's necessary to know for parameter
  // handling (whether or not we handle params as normal LLVM values or values
  // read from an input char buffer).
  explicit BuilderVisitor(llvm::Module* module, llvm::IRBuilder<>* builder,
                          absl::Span<Param* const> params,
                          absl::optional<Function*> llvm_entry_function,
                          LlvmTypeConverter* type_converter)
      : module_(module),
        context_(&module_->getContext()),
        builder_(builder),
        return_value_(nullptr),
        type_converter_(type_converter),
        llvm_entry_function_(llvm_entry_function) {
    for (int i = 0; i < params.size(); ++i) {
      int64 start = i == 0 ? 0 : arg_indices_[i - 1].second + 1;
      int64 end =
          start + type_converter->GetTypeByteSize(*params[i]->GetType()) - 1;
      arg_indices_.push_back({start, end});
    }
  }

  absl::Status DefaultHandler(Node* node) override {
    return absl::UnimplementedError(
        absl::StrCat("Unhandled node: ", node->ToString()));
  }

  absl::Status HandleAdd(BinOp* binop) override { return HandleBinOp(binop); }

  absl::Status HandleAndReduce(BitwiseReductionOp* op) override {
    // AND-reduce is equivalent to checking if every bit is set in the input.
    llvm::Value* operand = node_map_.at(op->operand(0));
    llvm::IntegerType* operand_type =
        llvm::cast<llvm::IntegerType>(operand->getType());
    llvm::Value* eq = builder_->CreateICmpEQ(
        operand, llvm::ConstantInt::get(operand_type, operand_type->getMask()));
    return StoreResult(op, eq);
  }

  absl::Status HandleArray(Array* array) override {
    llvm::Type* array_type =
        type_converter_->ConvertToLlvmType(*array->GetType());

    llvm::Value* result = CreateTypedZeroValue(array_type);
    for (uint32 i = 0; i < array->size(); ++i) {
      result = builder_->CreateInsertValue(
          result, node_map_.at(array->operand(i)), {i});
    }

    return StoreResult(array, result);
  }

  absl::Status HandleArrayIndex(ArrayIndex* index) override {
    // Get the pointer to the element of interest, then load it. Easy peasy.
    llvm::Value* array = node_map_.at(index->operand(0));
    llvm::Value* index_value = node_map_.at(index->operand(1));
    int64 index_width = index_value->getType()->getIntegerBitWidth();

    // Our IR does not use negative indices, so we add a
    // zero MSb to prevent LLVM from interpreting this as such.
    std::vector<llvm::Value*> gep_indices = {
        llvm::ConstantInt::get(llvm::Type::getInt64Ty(*context_), 0),
        builder_->CreateZExt(
            index_value, llvm::IntegerType::get(*context_, index_width + 1))};

    // Ideally, we'd use IRBuilder::CreateExtractValue here, but that requires
    // constant indices. Since there's no other way to extract a value from an
    // aggregate, we're left with storing the value in a temporary alloca and
    // using that pointer to extract the value.
    llvm::AllocaInst* alloca;
    if (!array_storage_.contains(array)) {
      alloca = builder_->CreateAlloca(array->getType());
      builder_->CreateStore(array, alloca);
      array_storage_[array] = alloca;
    } else {
      alloca = array_storage_[array];
    }

    llvm::Value* gep = builder_->CreateGEP(alloca, gep_indices);
    return StoreResult(index, builder_->CreateLoad(gep));
  }

  absl::Status HandleArrayUpdate(ArrayUpdate* update) override {
    llvm::Value* original_array = node_map_.at(update->operand(0));
    llvm::Type* array_type = original_array->getType();
    llvm::Value* index_value = node_map_.at(update->operand(1));
    llvm::Value* update_value = node_map_.at(update->operand(2));
    llvm::AllocaInst* alloca = builder_->CreateAlloca(array_type);
    builder_->CreateStore(original_array, alloca);

    // We must compare the index to the size of the array. Both arguments
    // for this comparison must have the same bitwidth, so we will cast the
    // arguments using the maximum bitwidth of the two. Value::size()  - used
    // to get the array size  - returns an int64, so the bitwidth of the array
    // size can be no larger than 64 bits. The index could have an arbitrarily
    // large bitwidth.
    int64 index_bitwidth = index_value->getType()->getIntegerBitWidth();
    int64 comparison_bitwidth = std::max(index_bitwidth, (int64)64);
    llvm::Value* array_size_comparison_bitwidth = llvm::ConstantInt::get(
        llvm::Type::getIntNTy(*context_, comparison_bitwidth), update->size());
    llvm::Value* index_value_comparison_bitwidth = builder_->CreateZExt(
        index_value, llvm::Type::getIntNTy(*context_, comparison_bitwidth));
    llvm::Value* index_inbounds = builder_->CreateICmpULT(
        index_value_comparison_bitwidth, array_size_comparison_bitwidth);

    // Update array.
    llvm::Value* bounds_safe_index_value = builder_->CreateSelect(
        index_inbounds, index_value,
        llvm::ConstantInt::get(index_value->getType(), 0));
    // Our IR does not use negative indices, so we add a
    // zero MSb to prevent LLVM from interpreting this as such.
    std::vector<llvm::Value*> gep_indices = {
        llvm::ConstantInt::get(llvm::Type::getInt64Ty(*context_), 0),
        builder_->CreateZExt(
            bounds_safe_index_value,
            llvm::IntegerType::get(*context_, index_bitwidth + 1))};
    llvm::Value* gep = builder_->CreateGEP(alloca, gep_indices);
    llvm::Value* original_element_value = builder_->CreateLoad(gep);
    llvm::Value* bounds_safe_update_value = builder_->CreateSelect(
        index_inbounds, update_value, original_element_value);
    builder_->CreateStore(bounds_safe_update_value, gep);

    llvm::Value* update_array = builder_->CreateLoad(array_type, alloca);
    // Record allocated memory for updated array.
    if (array_storage_.contains(update_array)) {
      return absl::InternalError(absl::StrFormat(
          "Newly created update array %s was already allocated memory somehow.",
          update->ToString()));
    }
    array_storage_[update_array] = alloca;

    return StoreResult(update, update_array);
  }

  absl::Status HandleBitSlice(BitSlice* bit_slice) override {
    llvm::Value* value = node_map_.at(bit_slice->operand(0));
    Value shift_amount(
        UBits(bit_slice->start(), value->getType()->getIntegerBitWidth()));
    XLS_ASSIGN_OR_RETURN(
        llvm::Constant * start,
        type_converter_->ToLlvmConstant(value->getType(), shift_amount));

    // Then shift and "mask" (by casting) the input value.
    llvm::Value* shifted_value = builder_->CreateLShr(value, start);
    llvm::Value* truncated_value = builder_->CreateTrunc(
        shifted_value, llvm::IntegerType::get(*context_, bit_slice->width()));
    return StoreResult(bit_slice, truncated_value);
  }

  absl::Status HandleDynamicBitSlice(
      DynamicBitSlice* dynamic_bit_slice) override {
    llvm::Value* value = node_map_.at(dynamic_bit_slice->operand(0));
    llvm::Value* start = node_map_.at(dynamic_bit_slice->operand(1));
    int64 value_width = value->getType()->getIntegerBitWidth();
    int64 start_width = start->getType()->getIntegerBitWidth();
    // Either value or start may be wider, so we use the widest of both
    // since LLVM requires both arguments to be of the same type for
    // comparison and shifting.
    int64 max_width = std::max(start_width, value_width);
    llvm::IntegerType* max_width_type = builder_->getIntNTy(max_width);
    llvm::Value* value_ext = builder_->CreateZExt(value, max_width_type);
    llvm::Value* start_ext = builder_->CreateZExt(start, max_width_type);

<<<<<<< HEAD
    Value operand_width(
        UBits(value_width, max_width));
=======
    Value operand_width(UBits(value_width, max_width));
>>>>>>> a7abbac4
    XLS_ASSIGN_OR_RETURN(
        llvm::Constant * bit_width,
        type_converter_->ToLlvmConstant(max_width_type, operand_width));

    // "out_of_bounds" indicates whether slice is completely out of bounds
    llvm::Value* out_of_bounds = builder_->CreateICmpUGE(start_ext, bit_width);
<<<<<<< HEAD
    llvm::IntegerType* return_type = llvm::IntegerType::get(*context_, dynamic_bit_slice->width());
    XLS_ASSIGN_OR_RETURN(
        llvm::Constant * zeros,
        type_converter_->ToLlvmConstant(return_type, Value(Bits(dynamic_bit_slice->width()))));
    // Then shift and truncate the input value.
    llvm::Value* shifted_value = builder_->CreateLShr(value_ext, start_ext);
    llvm::Value* truncated_value = builder_->CreateTrunc(shifted_value, return_type);
    llvm::Value* result = builder_->CreateSelect(out_of_bounds, zeros, truncated_value);
=======
    llvm::IntegerType* return_type =
        llvm::IntegerType::get(*context_, dynamic_bit_slice->width());
    XLS_ASSIGN_OR_RETURN(
        llvm::Constant * zeros,
        type_converter_->ToLlvmConstant(
            return_type, Value(Bits(dynamic_bit_slice->width()))));
    // Then shift and truncate the input value.
    llvm::Value* shifted_value = builder_->CreateLShr(value_ext, start_ext);
    llvm::Value* truncated_value =
        builder_->CreateTrunc(shifted_value, return_type);
    llvm::Value* result =
        builder_->CreateSelect(out_of_bounds, zeros, truncated_value);
>>>>>>> a7abbac4
    return StoreResult(dynamic_bit_slice, result);
  }

  absl::Status HandleConcat(Concat* concat) override {
    llvm::Type* dest_type =
        type_converter_->ConvertToLlvmType(*concat->GetType());
    llvm::Value* base = llvm::ConstantInt::get(dest_type, 0);

    int current_shift = dest_type->getIntegerBitWidth();
    for (const Node* xls_operand : concat->operands()) {
      // Widen each operand to the full size, shift to the right location, and
      // bitwise or into the result value.
      int64 operand_width = xls_operand->BitCountOrDie();
      llvm::Value* operand = node_map_.at(xls_operand);
      operand = builder_->CreateZExt(operand, dest_type);
      llvm::Value* shifted_operand =
          builder_->CreateShl(operand, current_shift - operand_width);
      base = builder_->CreateOr(base, shifted_operand);

      current_shift -= operand_width;
    }

    return StoreResult(concat, base);
  }

  absl::Status HandleCountedFor(CountedFor* counted_for) override {
    XLS_ASSIGN_OR_RETURN(llvm::Function * function,
                         GetModuleFunction(counted_for->body()));
    // One for the loop carry and one for the index.
    std::vector<llvm::Value*> args(counted_for->invariant_args().size() + 2);
    for (int i = 0; i < counted_for->invariant_args().size(); i++) {
      args[i + 2] = node_map_.at(counted_for->invariant_args()[i]);
    }
    args[1] = node_map_.at(counted_for->initial_value());

    llvm::Type* function_type = function->getType()->getPointerElementType();
    for (int i = 0; i < counted_for->trip_count(); ++i) {
      args[0] = llvm::ConstantInt::get(function_type->getFunctionParamType(0),
                                       i * counted_for->stride());
      args[1] = builder_->CreateCall(function, {args});
    }

    return StoreResult(counted_for, args[1]);
  }

  absl::Status HandleDecode(Decode* decode) override {
    llvm::Value* input = node_map_.at(decode->operand(0));
    llvm::Type* result_type =
        llvm::IntegerType::get(*context_, decode->width());
    // If the input value is greater than this op's width, then return 0.
    // In that case, the shl will produce a poison value, but it'll be unused.
    llvm::Value* cast_input = builder_->CreateZExt(input, result_type);
    llvm::Value* overflow = builder_->CreateICmpUGE(
        cast_input, llvm::ConstantInt::get(result_type, decode->width()));
    llvm::Value* result = builder_->CreateSelect(
        overflow, llvm::ConstantInt::get(result_type, 0),
        builder_->CreateShl(llvm::ConstantInt::get(result_type, 1),
                            cast_input));

    return StoreResult(decode, result);
  }

  absl::Status HandleEncode(Encode* encode) override {
    llvm::Value* input = node_map_.at(encode->operand(0));
    llvm::Type* input_type = input->getType();
    llvm::Value* input_one = llvm::ConstantInt::get(input_type, 1);

    llvm::Type* result_type =
        type_converter_->ConvertToLlvmType(*encode->GetType());
    llvm::Value* result = llvm::ConstantInt::get(result_type, 0);

    llvm::Value* result_zero = llvm::ConstantInt::get(result_type, 0);

    // For each bit in the input, if it's set, bitwise-OR its [numeric] value
    // with the result.
    for (int i = 0; i < input_type->getIntegerBitWidth(); ++i) {
      llvm::Value* bit_set = builder_->CreateICmpEQ(
          builder_->CreateAnd(input, input_one), input_one);

      // Chained select, i.e., a = (b ? c : (d ? e : (...))), etc.
      llvm::Value* or_value = builder_->CreateSelect(
          bit_set, llvm::ConstantInt::get(result_type, i), result_zero);
      result = builder_->CreateOr(result, or_value);

      input = builder_->CreateLShr(input, input_one);
    }

    return StoreResult(encode, result);
  }

  absl::Status HandleEq(CompareOp* eq) override {
    llvm::Value* lhs = node_map_.at(eq->operand(0));
    llvm::Value* rhs = node_map_.at(eq->operand(1));
    llvm::Value* result = builder_->CreateICmpEQ(lhs, rhs);
    return StoreResult(eq, result);
  }

  absl::Status HandleIdentity(UnOp* identity) override {
    return StoreResult(identity, node_map_.at(identity->operand(0)));
  }

  absl::Status HandleInvoke(Invoke* invoke) override {
    XLS_ASSIGN_OR_RETURN(llvm::Function * function,
                         GetModuleFunction(invoke->to_apply()));

    std::vector<llvm::Value*> args(invoke->operand_count());
    for (int i = 0; i < invoke->operand_count(); i++) {
      args[i] = node_map_[invoke->operand(i)];
    }

    llvm::Value* invoke_inst = builder_->CreateCall(function, args);
    return StoreResult(invoke, invoke_inst);
  }

  absl::Status HandleLiteral(Literal* literal) override {
    Type* xls_type = literal->GetType();
    XLS_ASSIGN_OR_RETURN(
        llvm::Value * llvm_literal,
        type_converter_->ToLlvmConstant(*xls_type, literal->value()));

    return StoreResult(literal, llvm_literal);
  }

  absl::Status HandleMap(Map* map) override {
    XLS_ASSIGN_OR_RETURN(llvm::Function * to_apply,
                         GetModuleFunction(map->to_apply()));

    llvm::Value* input = node_map_.at(map->operand(0));
    llvm::Type* input_type = input->getType();
    llvm::FunctionType* function_type = llvm::cast<llvm::FunctionType>(
        to_apply->getType()->getPointerElementType());

    llvm::Value* result = CreateTypedZeroValue(llvm::ArrayType::get(
        function_type->getReturnType(), input_type->getArrayNumElements()));

    for (uint32 i = 0; i < input_type->getArrayNumElements(); ++i) {
      llvm::Value* iter_input = builder_->CreateExtractValue(input, {i});
      llvm::Value* iter_result = builder_->CreateCall(to_apply, iter_input);
      result = builder_->CreateInsertValue(result, iter_result, {i});
    }

    return StoreResult(map, result);
  }

  absl::Status HandleSMul(ArithOp* mul) override { return HandleArithOp(mul); }

  absl::Status HandleUMul(ArithOp* mul) override { return HandleArithOp(mul); }

  absl::Status HandleNaryAnd(NaryOp* and_op) override {
    llvm::Value* result = node_map_.at((and_op->operand(0)));
    for (int i = 1; i < and_op->operand_count(); ++i) {
      result = builder_->CreateAnd(result, node_map_.at(and_op->operand(i)));
    }
    return StoreResult(and_op, result);
  }

  absl::Status HandleNaryNand(NaryOp* nand_op) override {
    llvm::Value* result = node_map_.at((nand_op->operand(0)));
    for (int i = 1; i < nand_op->operand_count(); ++i) {
      result = builder_->CreateAnd(result, node_map_.at(nand_op->operand(i)));
    }
    result = builder_->CreateNot(result);
    return StoreResult(nand_op, result);
  }

  absl::Status HandleNaryNor(NaryOp* nor_op) override {
    llvm::Value* result = node_map_.at((nor_op->operand(0)));
    for (int i = 1; i < nor_op->operand_count(); ++i) {
      result = builder_->CreateOr(result, node_map_.at(nor_op->operand(i)));
    }
    result = builder_->CreateNot(result);
    return StoreResult(nor_op, result);
  }

  absl::Status HandleNaryOr(NaryOp* or_op) override {
    llvm::Value* result = node_map_.at((or_op->operand(0)));
    for (int i = 1; i < or_op->operand_count(); ++i) {
      result = builder_->CreateOr(result, node_map_.at(or_op->operand(i)));
    }
    return StoreResult(or_op, result);
  }

  absl::Status HandleNaryXor(NaryOp* xor_op) override {
    llvm::Value* result = node_map_.at((xor_op->operand(0)));
    for (int i = 1; i < xor_op->operand_count(); ++i) {
      result = builder_->CreateXor(result, node_map_.at(xor_op->operand(i)));
    }
    return StoreResult(xor_op, result);
  }

  absl::Status HandleNe(CompareOp* ne) override {
    llvm::Value* lhs = node_map_.at(ne->operand(0));
    llvm::Value* rhs = node_map_.at(ne->operand(1));
    llvm::Value* result = builder_->CreateICmpNE(lhs, rhs);
    return StoreResult(ne, result);
  }

  absl::Status HandleNeg(UnOp* neg) override {
    llvm::Value* llvm_neg = builder_->CreateNeg(node_map_.at(neg->operand(0)));
    return StoreResult(neg, llvm_neg);
  }

  absl::Status HandleNot(UnOp* not_op) override {
    llvm::Value* llvm_not =
        builder_->CreateNot(node_map_.at(not_op->operand(0)));
    return StoreResult(not_op, llvm_not);
  }

  absl::Status HandleOneHot(OneHot* one_hot) override {
    llvm::Value* input = node_map_.at(one_hot->operand(0));
    llvm::Type* input_type = input->getType();
    int input_width = input_type->getIntegerBitWidth();
    llvm::Type* int1_type = llvm::Type::getInt1Ty(*context_);
    std::vector<llvm::Type*> arg_types = {input_type, int1_type};
    llvm::Value* llvm_false = llvm::ConstantInt::getFalse(int1_type);

    llvm::Value* zeroes;
    if (one_hot->priority() == LsbOrMsb::kLsb) {
      llvm::Function* cttz = llvm::Intrinsic::getDeclaration(
          module_, llvm::Intrinsic::cttz, arg_types);
      zeroes = builder_->CreateCall(cttz, {input, llvm_false});
    } else {
      llvm::Function* ctlz = llvm::Intrinsic::getDeclaration(
          module_, llvm::Intrinsic::ctlz, arg_types);
      zeroes = builder_->CreateCall(ctlz, {input, llvm_false});
      zeroes = builder_->CreateSub(
          llvm::ConstantInt::get(input_type, input_width - 1), zeroes);
    }

    // If the input is zero, then return the special high-bit value.
    llvm::Value* zero_value = llvm::ConstantInt::get(input_type, 0);
    llvm::Value* width_value = llvm::ConstantInt::get(input_type, input_width);
    llvm::Value* eq_zero = builder_->CreateICmpEQ(input, zero_value);
    llvm::Value* shift_amount =
        builder_->CreateSelect(eq_zero, width_value, zeroes);

    llvm::Type* result_type = input_type->getWithNewBitWidth(input_width + 1);
    llvm::Value* result =
        builder_->CreateShl(llvm::ConstantInt::get(result_type, 1),
                            builder_->CreateZExt(shift_amount, result_type));
    return StoreResult(one_hot, result);
  }

  absl::Status HandleOneHotSel(OneHotSelect* sel) override {
    absl::Span<Node* const> cases = sel->cases();
    llvm::Type* input_type = node_map_.at(cases[0])->getType();

    llvm::Value* result;
    result = CreateTypedZeroValue(input_type);

    llvm::Value* selector = node_map_.at(sel->selector());
    llvm::Value* typed_zero = CreateTypedZeroValue(input_type);
    llvm::Value* llvm_one = llvm::ConstantInt::get(selector->getType(), 1);

    for (const auto* node : cases) {
      // Extract the current selector bit & see if set (CreateSelect requires an
      // i1 argument, or we could directly use the AND result.
      llvm::Value* is_hot = builder_->CreateICmpEQ(
          builder_->CreateAnd(selector, llvm_one), llvm_one);

      // OR with zero might be slower than doing an if/else construct - if
      // it turns out to be performance-critical, we can update it.
      llvm::Value* or_value =
          builder_->CreateSelect(is_hot, node_map_.at(node), typed_zero);
      result = CreateAggregateOr(result, or_value);
      selector = builder_->CreateLShr(selector, llvm_one);
    }

    return StoreResult(sel, result);
  }

  absl::Status HandleOrReduce(BitwiseReductionOp* op) override {
    // OR-reduce is equivalent to checking if any bit is set in the input.
    llvm::Value* operand = node_map_.at(op->operand(0));
    llvm::Value* eq = builder_->CreateICmpNE(
        operand, llvm::ConstantInt::get(operand->getType(), 0));
    return StoreResult(op, eq);
  }

  absl::Status HandleParam(Param* param) override {
    // If we're not processing the first function in LLVM space, this is easy -
    // just return the n'th argument to the active function.
    //
    // If this IS that entry function, then we need to pull in data from the
    // opaque arg buffer:
    //  1. Find out the index of the param we're loading.
    //  2. Get the offset of that param into our arg buffer.
    //  3. Cast that offset/pointer into the target type and load from it.
    XLS_ASSIGN_OR_RETURN(int index, param->function()->GetParamIndex(param));
    llvm::Function* llvm_function = builder_->GetInsertBlock()->getParent();

    if (!llvm_entry_function_ || param->function() != *llvm_entry_function_) {
      return StoreResult(param, llvm_function->getArg(index));
    }

    // Remember that all input args are packed into a buffer specified as a
    // single formal parameter, hence the 0 constant here.
    llvm::Argument* llvm_arg = llvm_function->getArg(0);

    // Get the offset of the param in the buffer.
    llvm::ConstantInt* gep_index = llvm::ConstantInt::get(
        llvm::Type::getInt64Ty(*context_), arg_indices_[index].first);
    llvm::Value* gep = builder_->CreateGEP(llvm_arg, gep_index);

    // Convert that offset into a ParamT pointer, and load from it.
    llvm::Type* arg_type =
        type_converter_->ConvertToLlvmType(*param->GetType());
    llvm::Type* llvm_arg_ptr_type =
        llvm::PointerType::get(arg_type, /*AddressSpace=*/0);
    llvm::Value* cast = builder_->CreateBitCast(gep, llvm_arg_ptr_type);

    llvm::LoadInst* load = builder_->CreateLoad(arg_type, cast);
    return StoreResult(param, load);
  }

  absl::Status HandleReverse(UnOp* reverse) override {
    llvm::Value* input = node_map_.at(reverse->operand(0));
    llvm::Function* reverse_fn = llvm::Intrinsic::getDeclaration(
        module_, llvm::Intrinsic::bitreverse, {input->getType()});
    return StoreResult(reverse, builder_->CreateCall(reverse_fn, {input}));
  }

  absl::Status HandleSDiv(BinOp* binop) override { return HandleBinOp(binop); }

  absl::Status HandleSel(Select* sel) override {
    // Sel is implemented by a cascading series of select ops, e.g.,
    // selector == 0 ? cases[0] : selector == 1 ? cases[1] : selector == 2 ? ...
    llvm::Value* selector = node_map_.at(sel->selector());
    llvm::Value* llvm_sel =
        sel->default_value() ? node_map_.at(*sel->default_value()) : nullptr;
    for (int i = sel->cases().size() - 1; i >= 0; i--) {
      Node* node = sel->cases()[i];
      if (llvm_sel == nullptr) {
        // The last element in the select tree isn't a sel, but an actual value.
        llvm_sel = node_map_.at(node);
      } else {
        llvm::Value* index = llvm::ConstantInt::get(selector->getType(), i);
        llvm::Value* cmp = builder_->CreateICmpEQ(selector, index);
        llvm_sel = builder_->CreateSelect(cmp, node_map_.at(node), llvm_sel);
      }
    }
    return StoreResult(sel, llvm_sel);
  }

  absl::Status HandleSGe(CompareOp* ge) override {
    llvm::Value* lhs = node_map_.at(ge->operand(0));
    llvm::Value* rhs = node_map_.at(ge->operand(1));
    llvm::Value* result = builder_->CreateICmpSGE(lhs, rhs);
    return StoreResult(ge, result);
  }

  absl::Status HandleSGt(CompareOp* gt) override {
    llvm::Value* lhs = node_map_.at(gt->operand(0));
    llvm::Value* rhs = node_map_.at(gt->operand(1));
    llvm::Value* result = builder_->CreateICmpSGT(lhs, rhs);
    return StoreResult(gt, result);
  }

  absl::Status HandleSignExtend(ExtendOp* sign_ext) override {
    llvm::Type* new_type =
        llvm::IntegerType::get(*context_, sign_ext->new_bit_count());
    return StoreResult(
        sign_ext,
        builder_->CreateSExt(node_map_.at(sign_ext->operand(0)), new_type));
  }

  absl::Status HandleSLe(CompareOp* le) override {
    llvm::Value* lhs = node_map_.at(le->operand(0));
    llvm::Value* rhs = node_map_.at(le->operand(1));
    llvm::Value* result = builder_->CreateICmpSLE(lhs, rhs);
    return StoreResult(le, result);
  }

  absl::Status HandleSLt(CompareOp* lt) override {
    llvm::Value* lhs = node_map_.at(lt->operand(0));
    llvm::Value* rhs = node_map_.at(lt->operand(1));
    llvm::Value* result = builder_->CreateICmpSLT(lhs, rhs);
    return StoreResult(lt, result);
  }

  absl::Status HandleShll(BinOp* binop) override { return HandleBinOp(binop); }

  absl::Status HandleShra(BinOp* binop) override { return HandleBinOp(binop); }

  absl::Status HandleShrl(BinOp* binop) override { return HandleBinOp(binop); }

  absl::Status HandleSub(BinOp* binop) override { return HandleBinOp(binop); }

  absl::Status HandleTuple(Tuple* tuple) override {
    llvm::Type* tuple_type =
        type_converter_->ConvertToLlvmType(*tuple->GetType());

    llvm::Value* result = CreateTypedZeroValue(tuple_type);
    for (uint32 i = 0; i < tuple->operand_count(); ++i) {
      result = builder_->CreateInsertValue(
          result, node_map_.at(tuple->operand(i)), {i});
    }

    return StoreResult(tuple, result);
  }

  absl::Status HandleTupleIndex(TupleIndex* index) override {
    llvm::Value* value = builder_->CreateExtractValue(
        node_map_.at(index->operand(0)), index->index());
    return StoreResult(index, value);
  }

  absl::Status HandleUDiv(BinOp* binop) override { return HandleBinOp(binop); }

  absl::Status HandleUGe(CompareOp* ge) override {
    llvm::Value* lhs = node_map_.at(ge->operand(0));
    llvm::Value* rhs = node_map_.at(ge->operand(1));
    llvm::Value* result = builder_->CreateICmpUGE(lhs, rhs);
    return StoreResult(ge, result);
  }

  absl::Status HandleUGt(CompareOp* gt) override {
    llvm::Value* lhs = node_map_.at(gt->operand(0));
    llvm::Value* rhs = node_map_.at(gt->operand(1));
    llvm::Value* result = builder_->CreateICmpUGT(lhs, rhs);
    return StoreResult(gt, result);
  }

  absl::Status HandleULe(CompareOp* le) override {
    llvm::Value* lhs = node_map_.at(le->operand(0));
    llvm::Value* rhs = node_map_.at(le->operand(1));
    llvm::Value* result = builder_->CreateICmpULE(lhs, rhs);
    return StoreResult(le, result);
  }

  absl::Status HandleULt(CompareOp* lt) override {
    llvm::Value* lhs = node_map_.at(lt->operand(0));
    llvm::Value* rhs = node_map_.at(lt->operand(1));
    llvm::Value* result = builder_->CreateICmpULT(lhs, rhs);
    return StoreResult(lt, result);
  }

  absl::Status HandleXorReduce(BitwiseReductionOp* op) override {
    // XOR-reduce is equivalent to checking if the number of set bits is odd.
    llvm::Value* operand = node_map_.at(op->operand(0));
    llvm::Function* ctpop = llvm::Intrinsic::getDeclaration(
        module_, llvm::Intrinsic::ctpop, {operand->getType()});
    llvm::Value* pop_count = builder_->CreateCall(ctpop, {operand});

    // Once we have the pop count, truncate to the first (i.e., "is odd") bit.
    llvm::Value* truncated_value =
        builder_->CreateTrunc(pop_count, llvm::IntegerType::get(*context_, 1));
    return StoreResult(op, truncated_value);
  }

  absl::Status HandleZeroExtend(ExtendOp* zero_ext) override {
    llvm::Value* base = node_map_.at(zero_ext->operand(0));
    llvm::Type* dest_type =
        base->getType()->getWithNewBitWidth(zero_ext->new_bit_count());
    llvm::Value* zext =
        builder_->CreateZExt(node_map_.at(zero_ext->operand(0)), dest_type);
    return StoreResult(zero_ext, zext);
  }

  llvm::Value* return_value() { return return_value_; }

 private:
  absl::Status HandleArithOp(ArithOp* arith_op) {
    bool is_signed;
    switch (arith_op->op()) {
      case Op::kSMul:
        is_signed = true;
        break;
      case Op::kUMul:
        is_signed = false;
        break;
      default:
        return absl::InvalidArgumentError(absl::StrCat(
            "Unsupported arithmetic op:", OpToString(arith_op->op())));
    }
    llvm::Type* result_type =
        type_converter_->ConvertToLlvmType(*arith_op->GetType());
    llvm::Value* lhs = builder_->CreateIntCast(
        node_map_.at(arith_op->operands()[0]), result_type, is_signed);
    llvm::Value* rhs = builder_->CreateIntCast(
        node_map_.at(arith_op->operands()[1]), result_type, is_signed);

    llvm::Value* result;
    switch (arith_op->op()) {
      case Op::kUMul:
      case Op::kSMul:
        result = builder_->CreateMul(lhs, rhs);
        break;
      default:
        return absl::InvalidArgumentError(absl::StrCat(
            "Unsupported arithmetic op:", OpToString(arith_op->op())));
    }
    return StoreResult(arith_op, result);
  }

  absl::Status HandleBinOp(BinOp* binop) {
    if (binop->operand_count() != 2) {
      return absl::InvalidArgumentError(
          absl::StrFormat("Expected 2 args to a binary op; instead got %d",
                          binop->operand_count()));
    }

    llvm::Value* lhs = node_map_.at(binop->operands()[0]);
    llvm::Value* rhs = node_map_.at(binop->operands()[1]);
    llvm::Value* result;
    switch (binop->op()) {
      case Op::kAdd:
        result = builder_->CreateAdd(lhs, rhs);
        break;
      case Op::kShll:
      case Op::kShra:
      case Op::kShrl:
        result = EmitShiftOp(binop->op(), lhs, rhs);
        break;
      case Op::kSub:
        result = builder_->CreateSub(lhs, rhs);
        break;
      case Op::kUDiv:
        result = EmitDiv(lhs, rhs, /*is_signed=*/false);
        break;
      case Op::kSDiv:
        result = EmitDiv(lhs, rhs, /*is_signed=*/true);
        break;
      default:
        return absl::UnimplementedError(
            absl::StrFormat("Unsupported/unimplemented bin op: %d",
                            static_cast<int>(binop->op())));
    }

    return StoreResult(binop, result);
  }

  llvm::Value* EmitShiftOp(Op op, llvm::Value* lhs, llvm::Value* rhs) {
    // Shift operands are allowed to be different sizes in the [XLS] IR, so
    // we need to cast them to be the same size here (for LLVM).
    int common_width = std::max(lhs->getType()->getIntegerBitWidth(),
                                rhs->getType()->getIntegerBitWidth());
    llvm::Type* dest_type = llvm::IntegerType::get(*context_, common_width);
    lhs = builder_->CreateZExt(lhs, dest_type);
    rhs = builder_->CreateZExt(rhs, dest_type);
    // In LLVM, shift overflow creates poison. In XLS, it creates zero.
    llvm::Value* overflows = builder_->CreateICmpUGE(
        rhs, llvm::ConstantInt::get(dest_type, common_width));

    llvm::Value* inst;
    llvm::Value* zero = llvm::ConstantInt::get(dest_type, 0);
    llvm::Value* overflow_value = zero;
    if (op == Op::kShll) {
      inst = builder_->CreateShl(lhs, rhs);
    } else if (op == Op::kShra) {
      llvm::Value* high_bit = builder_->CreateLShr(
          lhs, llvm::ConstantInt::get(
                   dest_type, lhs->getType()->getIntegerBitWidth() - 1));
      llvm::Value* high_bit_set = builder_->CreateICmpEQ(
          high_bit, llvm::ConstantInt::get(dest_type, 1));
      overflow_value = builder_->CreateSelect(
          high_bit_set, llvm::ConstantInt::getSigned(dest_type, -1), zero);
      inst = builder_->CreateAShr(lhs, rhs);
    } else {
      inst = builder_->CreateLShr(lhs, rhs);
    }
    return builder_->CreateSelect(overflows, overflow_value, inst);
  }

  llvm::Value* EmitDiv(llvm::Value* lhs, llvm::Value* rhs, bool is_signed) {
    // XLS div semantics differ from LLVM's (and most software's) here: in XLS,
    // division by zero returns the greatest value of that type, so 255 for an
    // unsigned byte, and either -128 or 127 for a signed one.
    // Thus, a little more work is necessary to emit LLVM IR matching the XLS
    // div op than just IRBuilder::Create[SU]Div().
    int type_width = rhs->getType()->getIntegerBitWidth();
    llvm::Value* zero = llvm::ConstantInt::get(rhs->getType(), 0);
    llvm::Value* rhs_eq_zero = builder_->CreateICmpEQ(rhs, zero);
    llvm::Value* lhs_gt_zero = builder_->CreateICmpSGT(lhs, zero);

    // If rhs is zero, make LHS = the max/min value and the RHS 1,
    // rather than introducing a proper conditional.
    rhs = builder_->CreateSelect(
        rhs_eq_zero, llvm::ConstantInt::get(rhs->getType(), 1), rhs);
    if (is_signed) {
      llvm::Value* max_value =
          type_converter_
              ->ToLlvmConstant(rhs->getType(),
                               Value(Bits::MaxSigned(type_width)))
              .value();
      llvm::Value* min_value =
          type_converter_
              ->ToLlvmConstant(rhs->getType(),
                               Value(Bits::MinSigned(type_width)))
              .value();

      lhs = builder_->CreateSelect(
          rhs_eq_zero,
          builder_->CreateSelect(lhs_gt_zero, max_value, min_value), lhs);
      return builder_->CreateSDiv(lhs, rhs);
    }

    lhs = builder_->CreateSelect(
        rhs_eq_zero,
        type_converter_
            ->ToLlvmConstant(rhs->getType(), Value(Bits::AllOnes(type_width)))
            .value(),
        lhs);
    return builder_->CreateUDiv(lhs, rhs);
  }

  llvm::Constant* CreateTypedZeroValue(llvm::Type* type) {
    if (type->isIntegerTy()) {
      return llvm::ConstantInt::get(type, 0);
    } else if (type->isArrayTy()) {
      std::vector<llvm::Constant*> elements(
          type->getArrayNumElements(),
          CreateTypedZeroValue(type->getArrayElementType()));
      return llvm::ConstantArray::get(llvm::cast<llvm::ArrayType>(type),
                                      elements);
    }

    // Must be a tuple/struct, then.
    std::vector<llvm::Constant*> elements(type->getStructNumElements());
    for (int i = 0; i < type->getStructNumElements(); ++i) {
      elements[i] = CreateTypedZeroValue(type->getStructElementType(i));
    }

    return llvm::ConstantStruct::get(llvm::cast<llvm::StructType>(type),
                                     elements);
  }

  llvm::Value* CreateAggregateOr(llvm::Value* lhs, llvm::Value* rhs) {
    llvm::Type* arg_type = lhs->getType();
    if (arg_type->isIntegerTy()) {
      return builder_->CreateOr(lhs, rhs);
    }

    llvm::Value* result = CreateTypedZeroValue(arg_type);
    int num_elements = arg_type->isArrayTy() ? arg_type->getArrayNumElements()
                                             : arg_type->getNumContainedTypes();
    for (uint32 i = 0; i < num_elements; ++i) {
      llvm::Value* iter_result =
          CreateAggregateOr(builder_->CreateExtractValue(lhs, {i}),
                            builder_->CreateExtractValue(rhs, {i}));
      result = builder_->CreateInsertValue(result, iter_result, {i});
    }

    return result;
  }

  xabsl::StatusOr<llvm::Constant*> ConvertToLlvmConstant(Type* type,
                                                         const Value& value) {
    if (type->IsBits()) {
      return type_converter_->ToLlvmConstant(
          type_converter_->ConvertToLlvmType(*type), value);
    } else if (type->IsTuple()) {
      TupleType* tuple_type = type->AsTupleOrDie();
      std::vector<llvm::Constant*> llvm_elements;
      for (int i = 0; i < tuple_type->size(); ++i) {
        XLS_ASSIGN_OR_RETURN(
            llvm::Constant * llvm_element,
            type_converter_->ToLlvmConstant(*tuple_type->element_type(i),
                                            value.element(i)));
        llvm_elements.push_back(llvm_element);
      }

      llvm::Type* llvm_type = type_converter_->ConvertToLlvmType(*type);
      return llvm::ConstantStruct::get(llvm::cast<llvm::StructType>(llvm_type),
                                       llvm_elements);
    } else if (type->IsArray()) {
      const ArrayType* array_type = type->AsArrayOrDie();
      std::vector<llvm::Constant*> elements;
      for (const Value& element : value.elements()) {
        XLS_ASSIGN_OR_RETURN(llvm::Constant * llvm_element,
                             type_converter_->ToLlvmConstant(
                                 *array_type->element_type(), element));
        elements.push_back(llvm_element);
      }

      llvm::Type* element_type =
          type_converter_->ConvertToLlvmType(*array_type->element_type());
      return llvm::ConstantArray::get(
          llvm::ArrayType::get(element_type, array_type->size()), elements);
    }

    XLS_LOG(FATAL) << "Unknown value kind: " << value.kind();
  }

  xabsl::StatusOr<llvm::Function*> GetModuleFunction(Function* xls_function) {
    // If we've not processed this function yet, then do so.
    llvm::Function* found_function = module_->getFunction(xls_function->name());
    if (found_function != nullptr) {
      return found_function;
    }

    // There are a couple of differences between this and entry function
    // visitor initialization such that I think it makes slightly more sense
    // to not factor it into a common block, but it's not clear-cut.
    std::vector<llvm::Type*> param_types(xls_function->params().size());
    for (int i = 0; i < xls_function->params().size(); ++i) {
      param_types[i] = type_converter_->ConvertToLlvmType(
          *xls_function->param(i)->GetType());
    }

    Type* return_type = xls_function->return_value()->GetType();
    llvm::Type* llvm_return_type =
        type_converter_->ConvertToLlvmType(*return_type);

    llvm::FunctionType* function_type = llvm::FunctionType::get(
        llvm_return_type,
        llvm::ArrayRef<llvm::Type*>(param_types.data(), param_types.size()),
        /*isVarArg=*/false);
    llvm::Function* function = llvm::cast<llvm::Function>(
        module_
            ->getOrInsertFunction(xls_function->qualified_name(), function_type)
            .getCallee());

    llvm::BasicBlock* block =
        llvm::BasicBlock::Create(*context_, xls_function->qualified_name(),
                                 function, /*InsertBefore=*/nullptr);
    llvm::IRBuilder<> builder(block);
    BuilderVisitor visitor(module_, &builder, {}, absl::nullopt,
                           type_converter_);
    XLS_RETURN_IF_ERROR(xls_function->Accept(&visitor));
    if (function_type->getReturnType()->isVoidTy()) {
      builder.CreateRetVoid();
    } else {
      builder.CreateRet(visitor.return_value());
    }

    return function;
  }

  absl::Status StoreResult(Node* node, llvm::Value* value) {
    XLS_RET_CHECK(!node_map_.contains(node));
    value->setName(verilog::SanitizeIdentifier(node->GetName()));
    if (node->function()->return_value() == node) {
      return_value_ = value;
    }
    node_map_[node] = value;

    return absl::OkStatus();
  }

  llvm::Module* module_;
  llvm::LLVMContext* context_;
  llvm::IRBuilder<>* builder_;

  // List of start/end (inclusive) byte offset pairs for each argument to this
  // visitor's function.
  std::vector<std::pair<int64, int64>> arg_indices_;

  // The last value constructed during this traversal - represents the return
  // from calculation.
  llvm::Value* return_value_;

  // Maps an XLS Node to the resulting LLVM Value.
  absl::flat_hash_map<Node*, llvm::Value*> node_map_;

  // Holds storage for array indexing ops. Since we need to dump arrays to
  // storage to extract elements (i.e., for GEPs), it makes sense to only create
  // and store the array once.
  absl::flat_hash_map<llvm::Value*, llvm::AllocaInst*> array_storage_;

  LlvmTypeConverter* type_converter_;

  // The entry point into LLVM space - the function specified in the constructor
  // to the top-level LlvmIrJit object.
  absl::optional<Function*> llvm_entry_function_;
};

absl::once_flag once;
void OnceInit() {
  LLVMInitializeNativeTarget();
  LLVMInitializeNativeAsmPrinter();
  LLVMInitializeNativeAsmParser();
}

}  // namespace

xabsl::StatusOr<std::unique_ptr<LlvmIrJit>> LlvmIrJit::Create(
    Function* xls_function, int64 opt_level) {
  absl::call_once(once, OnceInit);

  auto jit = absl::WrapUnique(new LlvmIrJit(xls_function, opt_level));
  XLS_RETURN_IF_ERROR(jit->Init());
  XLS_RETURN_IF_ERROR(jit->CompileFunction());
  return jit;
}

LlvmIrJit::LlvmIrJit(Function* xls_function, int64 opt_level)
    : context_(std::make_unique<llvm::LLVMContext>()),
      object_layer_(
          execution_session_,
          []() { return std::make_unique<llvm::SectionMemoryManager>(); }),
      dylib_(execution_session_.createBareJITDylib("main")),
      data_layout_(""),
      xls_function_(xls_function),
      xls_function_type_(xls_function_->GetType()),
      opt_level_(opt_level),
      invoker_(nullptr) {}

llvm::Expected<llvm::orc::ThreadSafeModule> LlvmIrJit::Optimizer(
    llvm::orc::ThreadSafeModule module,
    const llvm::orc::MaterializationResponsibility& responsibility) {
  llvm::Module* bare_module = module.getModuleUnlocked();

  XLS_VLOG(2) << "Unoptimized module IR:";
  XLS_VLOG(2).NoPrefix() << ir_runtime_->DumpToString(*bare_module);

  llvm::TargetLibraryInfoImpl library_info(target_machine_->getTargetTriple());
  llvm::PassManagerBuilder builder;
  builder.OptLevel = opt_level_;
  builder.LibraryInfo =
      new llvm::TargetLibraryInfoImpl(target_machine_->getTargetTriple());

  llvm::legacy::PassManager module_pass_manager;
  builder.populateModulePassManager(module_pass_manager);
  module_pass_manager.add(llvm::createTargetTransformInfoWrapperPass(
      target_machine_->getTargetIRAnalysis()));

  llvm::legacy::FunctionPassManager function_pass_manager(bare_module);
  builder.populateFunctionPassManager(function_pass_manager);
  function_pass_manager.doInitialization();
  for (auto& function : *bare_module) {
    function_pass_manager.run(function);
  }
  function_pass_manager.doFinalization();

  bool dump_asm = false;
  llvm::SmallVector<char, 0> stream_buffer;
  llvm::raw_svector_ostream ostream(stream_buffer);
  if (XLS_VLOG_IS_ON(3)) {
    dump_asm = true;
    if (target_machine_->addPassesToEmitFile(
            module_pass_manager, ostream, nullptr, llvm::CGFT_AssemblyFile)) {
      XLS_VLOG(3) << "Could not create ASM generation pass!";
      dump_asm = false;
    }
  }

  module_pass_manager.run(*bare_module);

  XLS_VLOG(2) << "Optimized module IR:";
  XLS_VLOG(2).NoPrefix() << ir_runtime_->DumpToString(*bare_module);

  if (dump_asm) {
    XLS_VLOG(3) << "Generated ASM:";
    XLS_VLOG_LINES(3, std::string(stream_buffer.begin(), stream_buffer.end()));
  }
  return module;
}

absl::Status LlvmIrJit::Init() {
  auto error_or_target_builder =
      llvm::orc::JITTargetMachineBuilder::detectHost();
  if (!error_or_target_builder) {
    return absl::InternalError(
        absl::StrCat("Unable to detect host: ",
                     llvm::toString(error_or_target_builder.takeError())));
  }

  auto error_or_target_machine = error_or_target_builder->createTargetMachine();
  if (!error_or_target_machine) {
    return absl::InternalError(
        absl::StrCat("Unable to create target machine: ",
                     llvm::toString(error_or_target_machine.takeError())));
  }
  target_machine_ = std::move(error_or_target_machine.get());
  data_layout_ = target_machine_->createDataLayout();

  execution_session_.runSessionLocked([this]() {
    dylib_.addGenerator(
        cantFail(llvm::orc::DynamicLibrarySearchGenerator::GetForCurrentProcess(
            data_layout_.getGlobalPrefix())));
  });

  auto compiler = std::make_unique<llvm::orc::SimpleCompiler>(*target_machine_);
  compile_layer_ = std::make_unique<llvm::orc::IRCompileLayer>(
      execution_session_, object_layer_, std::move(compiler));

  transform_layer_ = std::make_unique<llvm::orc::IRTransformLayer>(
      execution_session_, *compile_layer_,
      [this](llvm::orc::ThreadSafeModule module,
             const llvm::orc::MaterializationResponsibility& responsibility) {
        return Optimizer(std::move(module), responsibility);
      });

  return absl::OkStatus();
}

absl::Status LlvmIrJit::CompileFunction() {
  llvm::LLVMContext* bare_context = context_.getContext();
  auto module = std::make_unique<llvm::Module>("the_module", *bare_context);
  module->setDataLayout(data_layout_);
  type_converter_ =
      std::make_unique<LlvmTypeConverter>(bare_context, data_layout_);

  // To return values > 64b in size, we need to copy them into a result buffer,
  // instead of returning a fixed-size result element.
  // To do this, we need to construct the function type, adding a result buffer
  // arg (and setting the result type to void) and then storing the computation
  // result therein.
  std::vector<llvm::Type*> param_types;
  llvm::FunctionType* function_type;
  // Create a dummy param to hold a packed representation of the input args.
  param_types.push_back(llvm::PointerType::get(
      llvm::Type::getInt8Ty(*bare_context), /*AddressSpace=*/0));

  // Since we only pass around concrete values (i.e., not functions), we can
  // use the flat byte count of the XLS type to size our result array.
  Type* return_type = xls_function_type_->return_type();
  llvm::Type* llvm_return_type =
      type_converter_->ConvertToLlvmType(*return_type);
  param_types.push_back(
      llvm::PointerType::get(llvm_return_type, /*AddressSpace=*/0));
  function_type = llvm::FunctionType::get(
      llvm::Type::getVoidTy(*bare_context),
      llvm::ArrayRef<llvm::Type*>(param_types.data(), param_types.size()),
      /*isVarArg=*/false);

  Package* xls_package = xls_function_->package();
  std::string function_name =
      absl::StrFormat("%s::%s", xls_package->name(), xls_function_->name());
  llvm::Function* llvm_function = llvm::cast<llvm::Function>(
      module->getOrInsertFunction(function_name, function_type).getCallee());
  auto basic_block = llvm::BasicBlock::Create(
      *bare_context, "so_basic", llvm_function, /*InsertBefore=*/nullptr);

  llvm::IRBuilder<> builder(basic_block);
  BuilderVisitor visitor(module.get(), &builder, xls_function_->params(),
                         xls_function_, type_converter_.get());
  XLS_RETURN_IF_ERROR(xls_function_->Accept(&visitor));
  llvm::Value* return_value = visitor.return_value();
  if (return_value == nullptr) {
    return absl::InvalidArgumentError(
        "Function had no (or an unsupported) return value specification!");
  }

  // Store the result to the output pointer.
  return_type_bytes_ = type_converter_->GetTypeByteSize(*return_type);
  if (return_value->getType()->isPointerTy()) {
    llvm::Type* pointee_type = return_value->getType()->getPointerElementType();
    if (pointee_type != llvm_return_type) {
      std::string output;
      llvm::raw_string_ostream stream(output);
      stream << "Produced return type does not match intended: produced: ";
      pointee_type->print(stream, /*IsForDebug=*/true);
      stream << ", expected: ";
      llvm_return_type->print(stream, /*IsForDebug=*/true);
      return absl::InternalError(stream.str());
    }

    builder.CreateMemCpy(llvm_function->getArg(llvm_function->arg_size() - 1),
                         llvm::MaybeAlign(0), return_value, llvm::MaybeAlign(0),
                         return_type_bytes_);
  } else {
    builder.CreateStore(return_value,
                        llvm_function->getArg(llvm_function->arg_size() - 1));
  }
  builder.CreateRetVoid();

  llvm::Error error = transform_layer_->add(
      dylib_, llvm::orc::ThreadSafeModule(std::move(module), context_));
  if (error) {
    return absl::UnknownError(absl::StrFormat(
        "Error compiling converted IR: %s", llvm::toString(std::move(error))));
  }

  llvm::Expected<llvm::JITEvaluatedSymbol> symbol =
      execution_session_.lookup(&dylib_, function_name);
  if (!symbol) {
    return absl::InternalError(
        absl::StrFormat("Could not find start symbol \"%s\": %s", function_name,
                        llvm::toString(symbol.takeError())));
  }

  llvm::JITTargetAddress invoker = symbol->getAddress();
  invoker_ =
      reinterpret_cast<void (*)(uint8 * inputs, uint8 * outputs)>(invoker);

  // Precompute the offsets at which the arguments get packed, and what size of
  // buffer the arguments get.
  arg_sizes_.reserve(xls_function_type_->parameter_count());
  for (int64 i = 0; i < xls_function_type_->parameter_count(); ++i) {
    const Type* type = xls_function_type_->parameter_type(i);
    int64 arg_size = type_converter_->GetTypeByteSize(*type);
    arg_sizes_.push_back(arg_size);
    args_size_ += arg_sizes_.back();
  }

  ir_runtime_ =
      std::make_unique<LlvmIrRuntime>(data_layout_, type_converter_.get());

  return absl::OkStatus();
}

xabsl::StatusOr<Value> LlvmIrJit::Run(absl::Span<const Value> args) {
  absl::Span<Param* const> params = xls_function_->params();
  if (args.size() != params.size()) {
    return absl::InvalidArgumentError(
        absl::StrFormat("Arg list has the wrong size: %d vs expected %d.",
                        args.size(), xls_function_->params().size()));
  }

  for (int i = 0; i < params.size(); i++) {
    if (!ValueConformsToType(args[i], params[i]->GetType())) {
      return absl::InvalidArgumentError(absl::StrFormat(
          "Got argument %s for parameter %d which is not of type %s",
          args[i].ToString(), i, params[i]->GetType()->ToString()));
    }
  }

  absl::InlinedVector<uint8, 64> packed_args;
  packed_args.resize(args_size_);
  XLS_RETURN_IF_ERROR(
      ir_runtime_->PackArgs(args, xls_function_type_->parameters(), arg_sizes_,
                            args_size_, absl::MakeSpan(packed_args)));
  absl::InlinedVector<uint8, 16> outputs(return_type_bytes_);
  invoker_(packed_args.data(), outputs.data());

  return ir_runtime_->UnpackBuffer(outputs.data(),
                                   xls_function_type_->return_type());
}

xabsl::StatusOr<Value> LlvmIrJit::Run(
    const absl::flat_hash_map<std::string, Value>& kwargs) {
  XLS_ASSIGN_OR_RETURN(std::vector<Value> positional_args,
                       KeywordArgsToPositional(*xls_function_, kwargs));
  return Run(positional_args);
}

absl::Status LlvmIrJit::RunToBuffer(absl::Span<const Value> args,
                                    absl::Span<uint8> result_buffer) {
  absl::Span<Param* const> params = xls_function_->params();
  if (args.size() != params.size()) {
    return absl::InvalidArgumentError(
        absl::StrFormat("Arg list has the wrong size: %d vs expected %d.",
                        args.size(), xls_function_->params().size()));
  }

  for (int i = 0; i < params.size(); i++) {
    if (!ValueConformsToType(args[i], params[i]->GetType())) {
      return absl::InvalidArgumentError(absl::StrFormat(
          "Got argument %s for parameter %d which is not of type %s",
          args[i].ToString(), i, params[i]->GetType()->ToString()));
    }
  }

  if (result_buffer.size() < return_type_bytes_) {
    return absl::InvalidArgumentError(
        absl::StrCat("Result buffer too small - must be at least %d bytes!",
                     return_type_bytes_));
  }

  absl::InlinedVector<uint8, 64> packed_args;
  packed_args.resize(args_size_);
  XLS_RETURN_IF_ERROR(
      ir_runtime_->PackArgs(args, xls_function_type_->parameters(), arg_sizes_,
                            args_size_, absl::MakeSpan(packed_args)));
  invoker_(packed_args.data(), result_buffer.data());
  return absl::OkStatus();
}

}  // namespace xls<|MERGE_RESOLUTION|>--- conflicted
+++ resolved
@@ -237,28 +237,13 @@
     llvm::Value* value_ext = builder_->CreateZExt(value, max_width_type);
     llvm::Value* start_ext = builder_->CreateZExt(start, max_width_type);
 
-<<<<<<< HEAD
-    Value operand_width(
-        UBits(value_width, max_width));
-=======
     Value operand_width(UBits(value_width, max_width));
->>>>>>> a7abbac4
     XLS_ASSIGN_OR_RETURN(
         llvm::Constant * bit_width,
         type_converter_->ToLlvmConstant(max_width_type, operand_width));
 
     // "out_of_bounds" indicates whether slice is completely out of bounds
     llvm::Value* out_of_bounds = builder_->CreateICmpUGE(start_ext, bit_width);
-<<<<<<< HEAD
-    llvm::IntegerType* return_type = llvm::IntegerType::get(*context_, dynamic_bit_slice->width());
-    XLS_ASSIGN_OR_RETURN(
-        llvm::Constant * zeros,
-        type_converter_->ToLlvmConstant(return_type, Value(Bits(dynamic_bit_slice->width()))));
-    // Then shift and truncate the input value.
-    llvm::Value* shifted_value = builder_->CreateLShr(value_ext, start_ext);
-    llvm::Value* truncated_value = builder_->CreateTrunc(shifted_value, return_type);
-    llvm::Value* result = builder_->CreateSelect(out_of_bounds, zeros, truncated_value);
-=======
     llvm::IntegerType* return_type =
         llvm::IntegerType::get(*context_, dynamic_bit_slice->width());
     XLS_ASSIGN_OR_RETURN(
@@ -271,7 +256,6 @@
         builder_->CreateTrunc(shifted_value, return_type);
     llvm::Value* result =
         builder_->CreateSelect(out_of_bounds, zeros, truncated_value);
->>>>>>> a7abbac4
     return StoreResult(dynamic_bit_slice, result);
   }
 
