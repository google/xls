--- conflicted
+++ resolved
@@ -716,8 +716,6 @@
     outs = ["op.h"],
     cmd = "$(location :render_specification_against_template) xls/ir/op_header.tmpl" +
           " | $(location @llvm_toolchain//:bin/clang-format)" +
-<<<<<<< HEAD
-=======
           " > $(OUTS)",
     exec_tools = [
         ":render_specification_against_template",
@@ -730,7 +728,6 @@
     outs = ["op.proto"],
     cmd = "$(location :render_specification_against_template) xls/ir/op_proto.tmpl" +
           " | $(location @llvm_toolchain//:bin/clang-format)" +
->>>>>>> a7abbac4
           " > $(OUTS)",
     exec_tools = [
         ":render_specification_against_template",
