// Copyright 2020 Google LLC
//
// Licensed under the Apache License, Version 2.0 (the "License");
// you may not use this file except in compliance with the License.
// You may obtain a copy of the License at
//
//      http://www.apache.org/licenses/LICENSE-2.0
//
// Unless required by applicable law or agreed to in writing, software
// distributed under the License is distributed on an "AS IS" BASIS,
// WITHOUT WARRANTIES OR CONDITIONS OF ANY KIND, either express or implied.
// See the License for the specific language governing permissions and
// limitations under the License.

#include "xls/ir/ir_evaluator_test.h"

#include "absl/strings/substitute.h"
#include "xls/common/logging/logging.h"
#include "xls/common/math_util.h"
#include "xls/common/status/matchers.h"
#include "xls/common/status/status_macros.h"
#include "xls/ir/bits.h"
#include "xls/ir/keyword_args.h"

namespace xls {

using status_testing::IsOkAndHolds;
using status_testing::StatusIs;
using ::testing::HasSubstr;

using ArgMap = absl::flat_hash_map<std::string, Value>;

TEST_P(IrEvaluatorTest, InterpretIdentity) {
  Package package("my_package");
  XLS_ASSERT_OK_AND_ASSIGN(Function * function,
                           ParseAndGetFunction(&package, R"(
  fn get_identity(x: bits[8]) -> bits[8] {
    ret identity.1: bits[8] = identity(x)
  }
  )"));

  IrEvaluatorTestParam param = GetParam();
  EXPECT_THAT(param.evaluator(function, {Value(UBits(2, 8))}),
              IsOkAndHolds(Value(UBits(2, 8))));
}

TEST_P(IrEvaluatorTest, InterpretIdentityTuple) {
  Package package("my_package");
  XLS_ASSERT_OK_AND_ASSIGN(Function * function,
                           ParseAndGetFunction(&package, R"(
  fn get_identity(x: (bits[5], bits[32])) -> (bits[5], bits[32]) {
    ret identity.1: (bits[5], bits[32]) = identity(x)
  }
  )"));

  // Use a big ol' value so data dumps might contain helpful patterns.
  const Value x =
      Value::Tuple({Value(UBits(3, 5)), Value(UBits(2051583859, 32))});
  IrEvaluatorTestParam param = GetParam();
  EXPECT_THAT(param.evaluator(function, {x}), IsOkAndHolds(x));
}

TEST_P(IrEvaluatorTest, InterpretIdentityArrayOfTuple) {
  Package package("my_package");
  XLS_ASSERT_OK_AND_ASSIGN(Function * function,
                           ParseAndGetFunction(&package, R"(
  fn get_identity(x: (bits[8], bits[32])[8]) -> (bits[8], bits[32])[8] {
    ret identity.1: (bits[8], bits[32])[8] = identity(x)
  }
  )"));

  const Value t = Value::Tuple({Value(UBits(2, 8)), Value(UBits(7, 32))});
  std::vector<Value> v(8, t);
  XLS_ASSERT_OK_AND_ASSIGN(const Value a, Value::Array(v));
  EXPECT_THAT(GetParam().evaluator(function, {a}), IsOkAndHolds(a));
}

TEST_P(IrEvaluatorTest, InterpretNegPositiveValue) {
  // Positive values should become negative.
  Package package("my_package");
  XLS_ASSERT_OK_AND_ASSIGN(Function * function, get_neg_function(&package));

  EXPECT_THAT(GetParam().evaluator(function, {Value(UBits(1, 4))}),
              IsOkAndHolds(Value(SBits(-1, 4))));
}

TEST_P(IrEvaluatorTest, InterpretNegNegativeValue) {
  // Negative values should become positive.
  Package package("my_package");
  XLS_ASSERT_OK_AND_ASSIGN(Function * function, get_neg_function(&package));
  EXPECT_THAT(GetParam().evaluator(function, {Value(SBits(-1, 4))}),
              IsOkAndHolds(Value(UBits(1, 4))));
}

TEST_P(IrEvaluatorTest, InterpretNegZeroValue) {
  // Zero should stay zero.
  Package package("my_package");
  XLS_ASSERT_OK_AND_ASSIGN(Function * function, get_neg_function(&package));
  EXPECT_THAT(GetParam().evaluator(function, {Value(UBits(0, 4))}),
              IsOkAndHolds(Value(UBits(0, 4))));
}

TEST_P(IrEvaluatorTest, InterpretNegMaxPositiveValue) {
  // Test the maximum positive 2s-complement value that fits in four bits.
  Package package("my_package");
  XLS_ASSERT_OK_AND_ASSIGN(Function * function, get_neg_function(&package));
  EXPECT_THAT(GetParam().evaluator(function, {Value(UBits(7, 4))}),
              IsOkAndHolds(Value(UBits(0b1001, 4))));
}

TEST_P(IrEvaluatorTest, InterpretNegMaxMinValue) {
  // Max minimum 2s-complement value that fits in four bits.
  Package package("my_package");
  XLS_ASSERT_OK_AND_ASSIGN(Function * function, get_neg_function(&package));
  EXPECT_THAT(GetParam().evaluator(function, {Value(SBits(-8, 4))}),
              IsOkAndHolds(Value(UBits(0b1000, 4))));
}

TEST_P(IrEvaluatorTest, InterpretNot) {
  Package package("my_package");
  XLS_ASSERT_OK_AND_ASSIGN(Function * function,
                           ParseAndGetFunction(&package, R"(
  fn invert_bits(a: bits[4]) -> bits[4] {
    ret not.1: bits[4] = not(a)
  }
  )"));

  EXPECT_THAT(GetParam().evaluator(function, {Value(UBits(0b1111, 4))}),
              IsOkAndHolds(Value(UBits(0b0000, 4))));
  EXPECT_THAT(GetParam().evaluator(function, {Value(UBits(0b0000, 4))}),
              IsOkAndHolds(Value(UBits(0b1111, 4))));
  EXPECT_THAT(GetParam().evaluator(function, {Value(UBits(0b1010, 4))}),
              IsOkAndHolds(Value(UBits(0b0101, 4))));
}

TEST_P(IrEvaluatorTest, InterpretSixAndThree) {
  Package package("my_package");
  XLS_ASSERT_OK_AND_ASSIGN(Function * function,
                           ParseAndGetFunction(&package, R"(
  fn six_or_three() -> bits[8] {
    literal.1: bits[8] = literal(value=6)
    literal.2: bits[8] = literal(value=3)
    ret and.3: bits[8] = and(literal.1, literal.2)
  }
  )"));

  EXPECT_THAT(GetParam().evaluator(function, /*args=*/{}),
              IsOkAndHolds(Value(UBits(2, 8))));
}

TEST_P(IrEvaluatorTest, InterpretOr) {
  Package package("my_package");
  XLS_ASSERT_OK_AND_ASSIGN(Function * function,
                           ParseAndGetFunction(&package, R"(
  fn six_or_three() -> bits[8] {
    literal.1: bits[8] = literal(value=6)
    literal.2: bits[8] = literal(value=3)
    ret or.3: bits[8] = or(literal.1, literal.2)
  }
  )"));

  EXPECT_THAT(GetParam().evaluator(function, /*args=*/{}),
              IsOkAndHolds(Value(UBits(0b111, 8))));
}

TEST_P(IrEvaluatorTest, InterpretXor) {
  Package package("my_package");
  XLS_ASSERT_OK_AND_ASSIGN(Function * function,
                           ParseAndGetFunction(&package, R"(
  fn six_xor_three() -> bits[8] {
    literal.1: bits[8] = literal(value=6)
    literal.2: bits[8] = literal(value=3)
    ret xor.3: bits[8] = xor(literal.1, literal.2)
  }
  )"));

  EXPECT_THAT(GetParam().evaluator(function, /*args=*/{}),
              IsOkAndHolds(Value(UBits(0b101, 8))));
}

TEST_P(IrEvaluatorTest, InterpretNaryXor) {
  Package package("my_package");
  XLS_ASSERT_OK_AND_ASSIGN(Function * function,
                           ParseAndGetFunction(&package, R"(
  fn six_xor_three_xor_one() -> bits[8] {
    literal.1: bits[8] = literal(value=6)
    literal.2: bits[8] = literal(value=3)
    literal.3: bits[8] = literal(value=1)
    ret xor.4: bits[8] = xor(literal.1, literal.2, literal.3)
  }
  )"));

  EXPECT_THAT(GetParam().evaluator(function, /*args=*/{}),
              IsOkAndHolds(Value(UBits(0b100, 8))));
}

TEST_P(IrEvaluatorTest, InterpretNaryOr) {
  Package package("my_package");
  XLS_ASSERT_OK_AND_ASSIGN(Function * function,
                           ParseAndGetFunction(&package, R"(
  fn f() -> bits[8] {
    literal.1: bits[8] = literal(value=4)
    literal.2: bits[8] = literal(value=3)
    literal.3: bits[8] = literal(value=1)
    ret or.4: bits[8] = or(literal.1, literal.2, literal.3)
  }
  )"));

  EXPECT_THAT(GetParam().evaluator(function, /*args=*/{}),
              IsOkAndHolds(Value(UBits(0b111, 8))));
}

TEST_P(IrEvaluatorTest, InterpretNaryNor) {
  Package package("my_package");
  XLS_ASSERT_OK_AND_ASSIGN(Function * function,
                           ParseAndGetFunction(&package, R"(
  fn f() -> bits[8] {
    literal.1: bits[8] = literal(value=4)
    literal.2: bits[8] = literal(value=2)
    literal.3: bits[8] = literal(value=0)
    ret or.4: bits[8] = nor(literal.1, literal.2, literal.3)
  }
  )"));

  EXPECT_THAT(GetParam().evaluator(function, /*args=*/{}),
              IsOkAndHolds(Value(UBits(0b11111001, 8))));
}

TEST_P(IrEvaluatorTest, InterpretNaryAnd) {
  Package package("my_package");
  XLS_ASSERT_OK_AND_ASSIGN(Function * function,
                           ParseAndGetFunction(&package, R"(
  fn f() -> bits[8] {
    literal.1: bits[8] = literal(value=6)
    literal.2: bits[8] = literal(value=3)
    literal.3: bits[8] = literal(value=2)
    ret and.4: bits[8] = and(literal.1, literal.2, literal.3)
  }
  )"));

  EXPECT_THAT(GetParam().evaluator(function, /*args=*/{}),
              IsOkAndHolds(Value(UBits(0b010, 8))));
}

TEST_P(IrEvaluatorTest, InterpretNaryNand) {
  Package package("my_package");
  XLS_ASSERT_OK_AND_ASSIGN(Function * function,
                           ParseAndGetFunction(&package, R"(
  fn f() -> bits[8] {
    literal.1: bits[8] = literal(value=6)
    literal.2: bits[8] = literal(value=3)
    literal.3: bits[8] = literal(value=2)
    ret and.4: bits[8] = nand(literal.1, literal.2, literal.3)
  }
  )"));

  EXPECT_THAT(GetParam().evaluator(function, /*args=*/{}),
              IsOkAndHolds(Value(UBits(0b11111101, 8))));
}

absl::Status RunZeroExtendTest(const IrEvaluatorTestParam& param,
                               int64 input_size, int64 output_size) {
  constexpr absl::string_view ir_text = R"(
  package test

  fn zero_extend() -> bits[$0] {
    literal.1: bits[$1] = literal(value=3)
    ret zero_ext.2: bits[$0] = zero_ext(literal.1, new_bit_count=$0)
  }
  )";

  std::string formatted_ir = absl::Substitute(ir_text, output_size, input_size);
  XLS_ASSIGN_OR_RETURN(auto package, Parser::ParsePackage(formatted_ir));
  XLS_ASSIGN_OR_RETURN(Function * function, package->EntryFunction());

  EXPECT_THAT(param.evaluator(function, /*args=*/{}),
              IsOkAndHolds(Value(UBits(3, output_size))));

  return absl::OkStatus();
}

TEST_P(IrEvaluatorTest, InterpretZeroExtend) {
  XLS_ASSERT_OK(RunZeroExtendTest(GetParam(), 3, 8));
  XLS_ASSERT_OK(RunZeroExtendTest(GetParam(), 3, 1024));
  XLS_ASSERT_OK(RunZeroExtendTest(GetParam(), 1024, 1025));
}

absl::Status RunSignExtendTest(const IrEvaluatorTestParam& param,
                               const Bits& input, int new_bit_count) {
  constexpr absl::string_view ir_text = R"(
  package test

  fn concatenate() -> bits[$0] {
    literal.1: bits[$1] = literal(value=$2)
    ret sign_ext.2: bits[$0] = sign_ext(literal.1, new_bit_count=$0)
  }
  )";

  std::string formatted_text = absl::Substitute(
      ir_text, new_bit_count, input.bit_count(), input.ToString());
  XLS_ASSIGN_OR_RETURN(auto package, Parser::ParsePackage(formatted_text));
  XLS_ASSIGN_OR_RETURN(Function * function, package->EntryFunction());
  Value expected(bits_ops::SignExtend(input, new_bit_count));
  EXPECT_THAT(param.evaluator(function, {}), IsOkAndHolds(expected));
  return absl::OkStatus();
}

TEST_P(IrEvaluatorTest, InterpretSignExtend) {
  XLS_ASSERT_OK(RunSignExtendTest(GetParam(), UBits(0b11, 2), 8));
  XLS_ASSERT_OK(RunSignExtendTest(GetParam(), UBits(0b01, 2), 8));
  XLS_ASSERT_OK(RunSignExtendTest(GetParam(), UBits(0b11, 57), 1023));
  XLS_ASSERT_OK(RunSignExtendTest(GetParam(), UBits(0b11, 64), 128));
  XLS_ASSERT_OK(RunSignExtendTest(GetParam(), UBits(0b01, 64), 128));
}

TEST_P(IrEvaluatorTest, InterpretTwoAddTwo) {
  Package package("my_package");
  // Big values to help debugging, again.
  XLS_ASSERT_OK_AND_ASSIGN(Function * function,
                           ParseAndGetFunction(&package, R"(
  fn two_add_two() -> bits[32] {
    literal.1: bits[32] = literal(value=127)
    literal.2: bits[32] = literal(value=255)
    ret add.3: bits[32] = add(literal.1, literal.2)
  }
  )"));

  EXPECT_THAT(GetParam().evaluator(function, /*args=*/{}),
              IsOkAndHolds(Value(UBits(382, 32))));
}

TEST_P(IrEvaluatorTest, InterpretMaxAddTwo) {
  Package package("my_package");
  XLS_ASSERT_OK_AND_ASSIGN(Function * function,
                           ParseAndGetFunction(&package, R"(
  fn max_add_two() -> bits[3] {
    literal.1: bits[3] = literal(value=7)
    literal.2: bits[3] = literal(value=2)
    ret add.3: bits[3] = add(literal.1, literal.2)
  }
  )"));

  EXPECT_THAT(GetParam().evaluator(function, /*args=*/{}),
              IsOkAndHolds(Value(UBits(1, 3))));
}

TEST_P(IrEvaluatorTest, InterpretEq) {
  Package package("my_package");
  XLS_ASSERT_OK_AND_ASSIGN(Function * function,
                           ParseAndGetFunction(&package, R"(
  fn equal(a: bits[32], b: bits[32]) -> bits[1] {
    ret eq.1: bits[1] = eq(a, b)
  }
  )"));

  absl::flat_hash_map<std::string, Value> args;

  // a > b
  args = {{"a", Value(UBits(4, 32))}, {"b", Value(UBits(1, 32))}};
  EXPECT_THAT(GetParam().kwargs_evaluator(function, args),
              IsOkAndHolds(Value(UBits(0, 1))));

  // a < b
  args = {{"a", Value(UBits(1, 32))}, {"b", Value(UBits(4, 32))}};
  EXPECT_THAT(GetParam().kwargs_evaluator(function, args),
              IsOkAndHolds(Value(UBits(0, 1))));

  // a ==  b
  args = {{"a", Value(UBits(4, 32))}, {"b", Value(UBits(4, 32))}};
  EXPECT_THAT(GetParam().kwargs_evaluator(function, args),
              IsOkAndHolds(Value(UBits(1, 1))));
}

TEST_P(IrEvaluatorTest, InterpretULt) {
  Package package("my_package");
  XLS_ASSERT_OK_AND_ASSIGN(Function * function,
                           ParseAndGetFunction(&package, R"(
  fn less_than(a: bits[32], b: bits[32]) -> bits[1] {
    ret lt.1: bits[1] = ult(a, b)
  }
  )"));

  absl::flat_hash_map<std::string, Value> args;

  // a > b
  args = {{"a", Value(UBits(4, 32))}, {"b", Value(UBits(1, 32))}};
  EXPECT_THAT(GetParam().kwargs_evaluator(function, args),
              IsOkAndHolds(Value(UBits(0, 1))));

  // a < b
  args = {{"a", Value(UBits(1, 32))}, {"b", Value(UBits(4, 32))}};
  EXPECT_THAT(GetParam().kwargs_evaluator(function, args),
              IsOkAndHolds(Value(UBits(1, 1))));

  // a ==  b
  args = {{"a", Value(UBits(4, 32))}, {"b", Value(UBits(4, 32))}};
  EXPECT_THAT(GetParam().kwargs_evaluator(function, args),
              IsOkAndHolds(Value(UBits(0, 1))));
}

TEST_P(IrEvaluatorTest, InterpretULe) {
  Package package("my_package");
  XLS_ASSERT_OK_AND_ASSIGN(Function * function,
                           ParseAndGetFunction(&package, R"(
  fn less_than_or_equal(a: bits[32], b: bits[32]) -> bits[1] {
    ret le.1: bits[1] = ule(a, b)
  }
  )"));

  absl::flat_hash_map<std::string, Value> args;

  // a > b
  args = {{"a", Value(UBits(4, 32))}, {"b", Value(UBits(1, 32))}};
  EXPECT_THAT(GetParam().kwargs_evaluator(function, args),
              IsOkAndHolds(Value(UBits(0, 1))));

  // a < b
  args = {{"a", Value(UBits(1, 32))}, {"b", Value(UBits(4, 32))}};
  EXPECT_THAT(GetParam().kwargs_evaluator(function, args),
              IsOkAndHolds(Value(UBits(1, 1))));

  // a ==  b
  args = {{"a", Value(UBits(4, 32))}, {"b", Value(UBits(4, 32))}};
  EXPECT_THAT(GetParam().kwargs_evaluator(function, args),
              IsOkAndHolds(Value(UBits(1, 1))));
}

TEST_P(IrEvaluatorTest, InterpretUGt) {
  Package package("my_package");
  XLS_ASSERT_OK_AND_ASSIGN(Function * function,
                           ParseAndGetFunction(&package, R"(
  fn greater_than(a: bits[32], b: bits[32]) -> bits[1] {
    ret gt.1: bits[1] = ugt(a, b)
  }
  )"));

  absl::flat_hash_map<std::string, Value> args;

  // a > b
  args = {{"a", Value(UBits(4, 32))}, {"b", Value(UBits(1, 32))}};
  EXPECT_THAT(GetParam().kwargs_evaluator(function, args),
              IsOkAndHolds(Value(UBits(1, 1))));

  // a < b
  args = {{"a", Value(UBits(1, 32))}, {"b", Value(UBits(4, 32))}};
  EXPECT_THAT(GetParam().kwargs_evaluator(function, args),
              IsOkAndHolds(Value(UBits(0, 1))));

  // a ==  b
  args = {{"a", Value(UBits(4, 32))}, {"b", Value(UBits(4, 32))}};
  EXPECT_THAT(GetParam().kwargs_evaluator(function, args),
              IsOkAndHolds(Value(UBits(0, 1))));
}

TEST_P(IrEvaluatorTest, InterpretUGe) {
  Package package("my_package");
  XLS_ASSERT_OK_AND_ASSIGN(Function * function,
                           ParseAndGetFunction(&package, R"(
  fn greater_than_or_equal(a: bits[32], b: bits[32]) -> bits[1] {
    ret ge.1: bits[1] = uge(a, b)
  }
  )"));

  absl::flat_hash_map<std::string, Value> args;

  // a > b
  args = {{"a", Value(UBits(4, 32))}, {"b", Value(UBits(1, 32))}};
  EXPECT_THAT(GetParam().kwargs_evaluator(function, args),
              IsOkAndHolds(Value(UBits(1, 1))));

  // a < b
  args = {{"a", Value(UBits(1, 32))}, {"b", Value(UBits(4, 32))}};
  EXPECT_THAT(GetParam().kwargs_evaluator(function, args),
              IsOkAndHolds(Value(UBits(0, 1))));

  // a ==  b
  args = {{"a", Value(UBits(4, 32))}, {"b", Value(UBits(4, 32))}};
  EXPECT_THAT(GetParam().kwargs_evaluator(function, args),
              IsOkAndHolds(Value(UBits(1, 1))));
}

TEST_P(IrEvaluatorTest, InterpretSLt) {
  Package package("my_package");
  XLS_ASSERT_OK_AND_ASSIGN(Function * function,
                           ParseAndGetFunction(&package, R"(
  fn less_than(a: bits[32], b: bits[32]) -> bits[1] {
    ret lt.1: bits[1] = slt(a, b)
  }
  )"));

  absl::flat_hash_map<std::string, Value> args;

  // a > b
  args = {{"a", Value(SBits(4, 32))}, {"b", Value(SBits(1, 32))}};
  EXPECT_THAT(GetParam().kwargs_evaluator(function, args),
              IsOkAndHolds(Value(UBits(0, 1))));

  // a < b
  args = {{"a", Value(SBits(-1, 32))}, {"b", Value(SBits(4, 32))}};
  EXPECT_THAT(GetParam().kwargs_evaluator(function, args),
              IsOkAndHolds(Value(UBits(1, 1))));

  // a ==  b
  args = {{"a", Value(SBits(-4, 32))}, {"b", Value(SBits(-4, 32))}};
  EXPECT_THAT(GetParam().kwargs_evaluator(function, args),
              IsOkAndHolds(Value(UBits(0, 1))));
}

TEST_P(IrEvaluatorTest, InterpretSLe) {
  Package package("my_package");
  XLS_ASSERT_OK_AND_ASSIGN(Function * function,
                           ParseAndGetFunction(&package, R"(
  fn less_than_or_equal(a: bits[32], b: bits[32]) -> bits[1] {
    ret le.1: bits[1] = sle(a, b)
  }
  )"));

  absl::flat_hash_map<std::string, Value> args;

  // a > b
  args = {{"a", Value(SBits(-1, 32))}, {"b", Value(SBits(-4, 32))}};
  EXPECT_THAT(GetParam().kwargs_evaluator(function, args),
              IsOkAndHolds(Value(UBits(0, 1))));

  // a < b
  args = {{"a", Value(SBits(-1, 32))}, {"b", Value(SBits(4, 32))}};
  EXPECT_THAT(GetParam().kwargs_evaluator(function, args),
              IsOkAndHolds(Value(UBits(1, 1))));

  // a ==  b
  args = {{"a", Value(SBits(4, 32))}, {"b", Value(SBits(4, 32))}};
  EXPECT_THAT(GetParam().kwargs_evaluator(function, args),
              IsOkAndHolds(Value(UBits(1, 1))));
}

TEST_P(IrEvaluatorTest, InterpretSGt) {
  Package package("my_package");
  XLS_ASSERT_OK_AND_ASSIGN(Function * function,
                           ParseAndGetFunction(&package, R"(
  fn greater_than(a: bits[32], b: bits[32]) -> bits[1] {
    ret gt.1: bits[1] = sgt(a, b)
  }
  )"));

  absl::flat_hash_map<std::string, Value> args;

  // a > b
  args = {{"a", Value(SBits(-123, 32))}, {"b", Value(SBits(-442, 32))}};
  EXPECT_THAT(GetParam().kwargs_evaluator(function, args),
              IsOkAndHolds(Value(UBits(1, 1))));

  // a < b
  args = {{"a", Value(SBits(-1, 32))}, {"b", Value(SBits(400, 32))}};
  EXPECT_THAT(GetParam().kwargs_evaluator(function, args),
              IsOkAndHolds(Value(UBits(0, 1))));

  // a ==  b
  args = {{"a", Value(SBits(4, 32))}, {"b", Value(SBits(4, 32))}};
  EXPECT_THAT(GetParam().kwargs_evaluator(function, args),
              IsOkAndHolds(Value(UBits(0, 1))));
}

TEST_P(IrEvaluatorTest, InterpretSGe) {
  Package package("my_package");
  XLS_ASSERT_OK_AND_ASSIGN(Function * function,
                           ParseAndGetFunction(&package, R"(
  fn greater_than_or_equal(a: bits[32], b: bits[32]) -> bits[1] {
    ret ge.1: bits[1] = sge(a, b)
  }
  )"));

  absl::flat_hash_map<std::string, Value> args;

  // a > b
  args = {{"a", Value(SBits(4, 32))}, {"b", Value(SBits(-1, 32))}};
  EXPECT_THAT(GetParam().kwargs_evaluator(function, args),
              IsOkAndHolds(Value(UBits(1, 1))));

  // a < b
  args = {{"a", Value(SBits(-10, 32))}, {"b", Value(SBits(4, 32))}};
  EXPECT_THAT(GetParam().kwargs_evaluator(function, args),
              IsOkAndHolds(Value(UBits(0, 1))));

  // a ==  b
  args = {{"a", Value(SBits(400, 32))}, {"b", Value(SBits(400, 32))}};
  EXPECT_THAT(GetParam().kwargs_evaluator(function, args),
              IsOkAndHolds(Value(UBits(1, 1))));
}

TEST_P(IrEvaluatorTest, InterpretTwoMulThree) {
  Package package("my_package");
  XLS_ASSERT_OK_AND_ASSIGN(Function * function,
                           ParseAndGetFunction(&package, R"(
  fn two_umul_three() -> bits[32] {
    literal.1: bits[32] = literal(value=2)
    literal.2: bits[32] = literal(value=3)
    ret umul.3: bits[32] = umul(literal.1, literal.2)
  }
  )"));

  EXPECT_THAT(GetParam().evaluator(function, /*args=*/{}),
              IsOkAndHolds(Value(UBits(6, 32))));
}

TEST_P(IrEvaluatorTest, InterpretMaxMulTwo) {
  Package package("my_package");
  XLS_ASSERT_OK_AND_ASSIGN(Function * function,
                           ParseAndGetFunction(&package, R"(
  fn max_plus_two() -> bits[3] {
    literal.1: bits[3] = literal(value=7)
    literal.2: bits[3] = literal(value=2)
    ret add.3: bits[3] = umul(literal.1, literal.2)
  }
  )"));

  EXPECT_THAT(GetParam().evaluator(function, /*args=*/{}),
              IsOkAndHolds(Value(UBits(6, 3))));
}

TEST_P(IrEvaluatorTest, MixedWidthMultiplication) {
  Package package("my_package");
  XLS_ASSERT_OK_AND_ASSIGN(Function * function,
                           ParseAndGetFunction(&package, R"(
  fn mixed_mul(x: bits[7], y: bits[3]) -> bits[5] {
    ret umul.1: bits[5] = umul(x, y)
  }
  )"));

  EXPECT_THAT(Run(function, {0, 0}), IsOkAndHolds(0));
  EXPECT_THAT(Run(function, {127, 7}), IsOkAndHolds(25));
  EXPECT_THAT(Run(function, {3, 5}), IsOkAndHolds(15));
}

TEST_P(IrEvaluatorTest, MixedWidthMultiplicationExtraWideResult) {
  Package package("my_package");
  XLS_ASSERT_OK_AND_ASSIGN(Function * function,
                           ParseAndGetFunction(&package, R"(
  fn mixed_mul(x: bits[5], y: bits[4]) -> bits[20] {
    ret umul.1: bits[20] = umul(x, y)
  }
  )"));

  EXPECT_THAT(Run(function, {0, 0}), IsOkAndHolds(0));
  EXPECT_THAT(Run(function, {31, 15}), IsOkAndHolds(465));
  EXPECT_THAT(Run(function, {11, 5}), IsOkAndHolds(55));
}

TEST_P(IrEvaluatorTest, MixedWidthMultiplicationExhaustive) {
  // Exhaustively check all bit width and value combinations of a mixed-width
  // unsigned multiply up to a small constant bit width.
  constexpr absl::string_view ir_text = R"(
  fn mixed_mul(x: bits[$0], y: bits[$1]) -> bits[$2] {
    ret umul.1: bits[$2] = umul(x, y)
  }
  )";

  const int64 kMaxWidth = 3;
  for (int x_width = 1; x_width <= kMaxWidth; ++x_width) {
    for (int y_width = 1; y_width <= kMaxWidth; ++y_width) {
      for (int result_width = 1; result_width <= kMaxWidth; ++result_width) {
        std::string formatted_ir =
            absl::Substitute(ir_text, x_width, y_width, result_width);
        Package package("my_package");
        XLS_ASSERT_OK_AND_ASSIGN(Function * function,
                                 ParseAndGetFunction(&package, formatted_ir));
        for (int x = 0; x < 1 << x_width; ++x) {
          for (int y = 0; y < 1 << y_width; ++y) {
            Bits x_bits = UBits(x, x_width);
            Bits y_bits = UBits(y, y_width);
            // The expected result width may be narrower or wider than the
            // result produced by bits_ops::Umul so just sign extend to a wide
            // value then slice it to size.
            Bits expected = bits_ops::ZeroExtend(bits_ops::UMul(x_bits, y_bits),
                                                 2 * kMaxWidth)
                                .Slice(0, result_width);
            EXPECT_THAT(RunBits(function, {x_bits, y_bits}),
                        IsOkAndHolds(expected))
                << absl::StreamFormat("umul(bits[%d]: %s, bits[%d]: %s)",
                                      x_width, x_bits.ToString(), y_width,
                                      y_bits.ToString());
          }
        }
      }
    }
  }
}

TEST_P(IrEvaluatorTest, MixedWidthSignedMultiplication) {
  Package package("my_package");
  XLS_ASSERT_OK_AND_ASSIGN(Function * function,
                           ParseAndGetFunction(&package, R"(
  fn mixed_smul(x: bits[7], y: bits[3]) -> bits[6] {
    ret smul.1: bits[6] = smul(x, y)
  }
  )"));

  EXPECT_THAT(RunBits(function, {SBits(0, 7), SBits(0, 3)}),
              IsOkAndHolds(SBits(0, 6)));
  EXPECT_THAT(RunBits(function, {SBits(-5, 7), SBits(-2, 3)}),
              IsOkAndHolds(SBits(10, 6)));
  EXPECT_THAT(RunBits(function, {SBits(10, 7), SBits(-2, 3)}),
              IsOkAndHolds(SBits(-20, 6)));
  EXPECT_THAT(RunBits(function, {SBits(-50, 7), SBits(-2, 3)}),
              IsOkAndHolds(SBits(-28, 6)));
}

TEST_P(IrEvaluatorTest, MixedWidthSignedMultiplicationExhaustive) {
  // Exhaustively check all bit width and value combinations of a mixed-width
  // unsigned multiply up to a small constant bit width.
  constexpr absl::string_view ir_text = R"(
  fn mixed_mul(x: bits[$0], y: bits[$1]) -> bits[$2] {
    ret smul.1: bits[$2] = smul(x, y)
  }
  )";

  const int64 kMaxWidth = 3;
  for (int x_width = 1; x_width <= kMaxWidth; ++x_width) {
    for (int y_width = 1; y_width <= kMaxWidth; ++y_width) {
      for (int result_width = 1; result_width <= kMaxWidth; ++result_width) {
        std::string formatted_ir =
            absl::Substitute(ir_text, x_width, y_width, result_width);
        Package package("my_package");
        XLS_ASSERT_OK_AND_ASSIGN(Function * function,
                                 ParseAndGetFunction(&package, formatted_ir));
        for (int x = 0; x < 1 << x_width; ++x) {
          for (int y = 0; y < 1 << y_width; ++y) {
            Bits x_bits = UBits(x, x_width);
            Bits y_bits = UBits(y, y_width);
            // The expected result width may be narrower or wider than the
            // result produced by bits_ops::Umul so just sign extend to a wide
            // value then slice it to size.
            Bits expected = bits_ops::SignExtend(bits_ops::SMul(x_bits, y_bits),
                                                 2 * kMaxWidth)
                                .Slice(0, result_width);
            EXPECT_THAT(RunBits(function, {x_bits, y_bits}),
                        IsOkAndHolds(expected))
                << absl::StreamFormat("smul(bits[%d]: %s, bits[%d]: %s)",
                                      x_width, x_bits.ToString(), y_width,
                                      y_bits.ToString());
          }
        }
      }
    }
  }
}

TEST_P(IrEvaluatorTest, InterpretUDiv) {
  Package package("my_package");
  XLS_ASSERT_OK_AND_ASSIGN(Function * function,
                           ParseAndGetFunction(&package, R"(
  fn shift_left_logical(a: bits[8], b: bits[8]) -> bits[8] {
    ret shll.1: bits[8] = udiv(a, b)
  }
  )"));

  absl::flat_hash_map<std::string, Value> args;

  args = {{"a", Value(UBits(33, 8))}, {"b", Value(UBits(11, 8))}};
  EXPECT_THAT(GetParam().kwargs_evaluator(function, args),
              IsOkAndHolds(Value(UBits(3, 8))));

  // Should round to zero.
  args = {{"a", Value(UBits(4, 8))}, {"b", Value(UBits(3, 8))}};
  EXPECT_THAT(GetParam().kwargs_evaluator(function, args),
              IsOkAndHolds(Value(UBits(1, 8))));

  // Divide by zero.
  args = {{"a", Value(UBits(123, 8))}, {"b", Value(UBits(0, 8))}};
  EXPECT_THAT(GetParam().kwargs_evaluator(function, args),
              IsOkAndHolds(Value(UBits(0xff, 8))));
}

TEST_P(IrEvaluatorTest, InterpretSDiv) {
  Package package("my_package");
  XLS_ASSERT_OK_AND_ASSIGN(Function * function,
                           ParseAndGetFunction(&package, R"(
  fn signed_div(a: bits[8], b: bits[8]) -> bits[8] {
    ret shll.1: bits[8] = sdiv(a, b)
  }
  )"));

  absl::flat_hash_map<std::string, Value> args;

  args = {{"a", Value(SBits(33, 8))}, {"b", Value(SBits(-11, 8))}};
  EXPECT_THAT(GetParam().kwargs_evaluator(function, args),
              IsOkAndHolds(Value(SBits(-3, 8))));

  // Should round to zero.
  args = {{"a", Value(SBits(4, 8))}, {"b", Value(SBits(3, 8))}};
  EXPECT_THAT(GetParam().kwargs_evaluator(function, args),
              IsOkAndHolds(Value(SBits(1, 8))));
  args = {{"a", Value(SBits(4, 8))}, {"b", Value(SBits(-3, 8))}};
  EXPECT_THAT(GetParam().kwargs_evaluator(function, args),
              IsOkAndHolds(Value(SBits(-1, 8))));

  // Divide by zero.
  args = {{"a", Value(SBits(123, 8))}, {"b", Value(SBits(0, 8))}};
  EXPECT_THAT(GetParam().kwargs_evaluator(function, args),
              IsOkAndHolds(Value(SBits(127, 8))));
  args = {{"a", Value(SBits(-10, 8))}, {"b", Value(SBits(0, 8))}};
  EXPECT_THAT(GetParam().kwargs_evaluator(function, args),
              IsOkAndHolds(Value(SBits(-128, 8))));
}

TEST_P(IrEvaluatorTest, InterpretShll) {
  Package package("my_package");
  XLS_ASSERT_OK_AND_ASSIGN(Function * function,
                           ParseAndGetFunction(&package, R"(
  fn shift_left_logical(a: bits[8], b: bits[8]) -> bits[8] {
    ret shll.1: bits[8] = shll(a, b)
  }
  )"));

  absl::flat_hash_map<std::string, Value> args;

  args = {{"a", Value(UBits(4, 8))}, {"b", Value(UBits(3, 8))}};
  EXPECT_THAT(GetParam().kwargs_evaluator(function, args),
              IsOkAndHolds(Value(UBits(32, 8))));

  // No shift.
  args = {{"a", Value(UBits(4, 8))}, {"b", Value(UBits(0, 8))}};
  EXPECT_THAT(GetParam().kwargs_evaluator(function, args),
              IsOkAndHolds(Value(UBits(4, 8))));

  // Max shift amount, does not wrap.
  args = {{"a", Value(UBits(0b11111111, 8))}, {"b", Value(UBits(7, 8))}};
  EXPECT_THAT(GetParam().kwargs_evaluator(function, args),
              IsOkAndHolds(Value(UBits(0b10000000, 8))));
}

TEST_P(IrEvaluatorTest, InterpretShllNarrowShiftAmount) {
  Package package("my_package");
  XLS_ASSERT_OK_AND_ASSIGN(Function * function,
                           ParseAndGetFunction(&package, R"(
  fn shift_left_logical(a: bits[8], b: bits[3]) -> bits[8] {
    ret shll.1: bits[8] = shll(a, b)
  }
  )"));

  absl::flat_hash_map<std::string, Value> args;

  args = {{"a", Value(UBits(4, 8))}, {"b", Value(UBits(3, 3))}};
  EXPECT_THAT(GetParam().kwargs_evaluator(function, args),
              IsOkAndHolds(Value(UBits(32, 8))));

  // No shift.
  args = {{"a", Value(UBits(4, 8))}, {"b", Value(UBits(0, 3))}};
  EXPECT_THAT(GetParam().kwargs_evaluator(function, args),
              IsOkAndHolds(Value(UBits(4, 8))));

  // Max shift amount, does not wrap.
  args = {{"a", Value(UBits(0b11111111, 8))}, {"b", Value(UBits(7, 3))}};
  EXPECT_THAT(GetParam().kwargs_evaluator(function, args),
              IsOkAndHolds(Value(UBits(0b10000000, 8))));
}

TEST_P(IrEvaluatorTest, InterpretShll64) {
  Package package("my_package");
  XLS_ASSERT_OK_AND_ASSIGN(Function * function,
                           ParseAndGetFunction(&package, R"(
  fn shift_left_logical(a: bits[64], b: bits[64]) -> bits[64] {
    ret shll.1: bits[64] = shll(a, b)
  }
  )"));

  absl::flat_hash_map<std::string, Value> args = {{"a", Value(UBits(1, 64))},
                                                  {"b", Value(UBits(63, 64))}};
  XLS_ASSERT_OK_AND_ASSIGN(auto result,
                           GetParam().kwargs_evaluator(function, args));
  EXPECT_EQ(result.bits(), UBits(0x8000000000000000, 64));
}

TEST_P(IrEvaluatorTest, InterpretShrl) {
  Package package("my_package");
  XLS_ASSERT_OK_AND_ASSIGN(Function * function,
                           ParseAndGetFunction(&package, R"(
  fn shift_right_logical(a: bits[8], b: bits[8]) -> bits[8] {
    ret shrl.1: bits[8] = shrl(a, b)
  }
  )"));

  absl::flat_hash_map<std::string, Value> args;

  args = {{"a", Value(UBits(0b00000100, 8))}, {"b", Value(UBits(2, 8))}};
  EXPECT_THAT(GetParam().kwargs_evaluator(function, args),
              IsOkAndHolds(Value(UBits(1, 8))));

  // No shift.
  args = {{"a", Value(UBits(0b00000100, 8))}, {"b", Value(UBits(0, 8))}};
  EXPECT_THAT(GetParam().kwargs_evaluator(function, args),
              IsOkAndHolds(Value(UBits(4, 8))));

  // Max shift amount, does not wrap.
  args = {{"a", Value(UBits(0b11111111, 8))}, {"b", Value(UBits(7, 8))}};
  EXPECT_THAT(GetParam().kwargs_evaluator(function, args),
              IsOkAndHolds(Value(UBits(0b00000001, 8))));
}

TEST_P(IrEvaluatorTest, InterpretShrlBits64) {
  Package package("my_package");
  XLS_ASSERT_OK_AND_ASSIGN(Function * function,
                           ParseAndGetFunction(&package, R"(
  fn shift_right_logical(a: bits[64], b: bits[64]) -> bits[64] {
    ret shrl.1: bits[64] = shrl(a, b)
  }
  )"));

  // Max shift amount is bit_count() - 1; should be one bit left over.
  absl::flat_hash_map<std::string, Value> args = {{"a", Value(SBits(-1, 64))},
                                                  {"b", Value(UBits(63, 64))}};
  XLS_ASSERT_OK_AND_ASSIGN(auto result,
                           GetParam().kwargs_evaluator(function, args));
  EXPECT_EQ(result.bits(), UBits(1, 64));
}

TEST_P(IrEvaluatorTest, InterpretShra) {
  Package package("my_package");
  XLS_ASSERT_OK_AND_ASSIGN(Function * function,
                           ParseAndGetFunction(&package, R"(
  fn shift_right_arithmetic(a: bits[8], b: bits[8]) -> bits[8] {
    ret shra.1: bits[8] = shra(a, b)
  }
  )"));

  absl::flat_hash_map<std::string, Value> args;

  // Zero padding from left.
  args = {{"a", Value(UBits(0b00000100, 8))}, {"b", Value(UBits(2, 8))}};
  EXPECT_THAT(GetParam().kwargs_evaluator(function, args),
              IsOkAndHolds(Value(UBits(1, 8))));

  // Ones padding from left.
  args = {{"a", Value(UBits(0b10000100, 8))}, {"b", Value(UBits(2, 8))}};
  EXPECT_THAT(GetParam().kwargs_evaluator(function, args),
              IsOkAndHolds(Value(UBits(0b11100001, 8))));

  // No shift.
  args = {{"a", Value(UBits(4, 8))}, {"b", Value(UBits(0, 8))}};
  EXPECT_THAT(GetParam().kwargs_evaluator(function, args),
              IsOkAndHolds(Value(UBits(4, 8))));

  // Max shift amount, does not wrap.
  args = {{"a", Value(UBits(0b11111111, 8))}, {"b", Value(UBits(7, 8))}};
  EXPECT_THAT(GetParam().kwargs_evaluator(function, args),
              IsOkAndHolds(Value(UBits(0b11111111, 8))));
}

TEST_P(IrEvaluatorTest, InterpretShraNarrowShiftAmount) {
  Package package("my_package");
  XLS_ASSERT_OK_AND_ASSIGN(Function * function,
                           ParseAndGetFunction(&package, R"(
  fn shift_right_arithmetic(a: bits[8], b: bits[2]) -> bits[8] {
    ret shra.1: bits[8] = shra(a, b)
  }
  )"));

  absl::flat_hash_map<std::string, Value> args;

  // Zero padding from left.
  args = {{"a", Value(UBits(0b00000100, 8))}, {"b", Value(UBits(2, 2))}};
  EXPECT_THAT(GetParam().kwargs_evaluator(function, args),
              IsOkAndHolds(Value(UBits(1, 8))));

  // Ones padding from left.
  args = {{"a", Value(UBits(0b10000100, 8))}, {"b", Value(UBits(2, 2))}};
  EXPECT_THAT(GetParam().kwargs_evaluator(function, args),
              IsOkAndHolds(Value(UBits(0b11100001, 8))));

  // No shift.
  args = {{"a", Value(UBits(4, 8))}, {"b", Value(UBits(0, 2))}};
  EXPECT_THAT(GetParam().kwargs_evaluator(function, args),
              IsOkAndHolds(Value(UBits(4, 8))));

  // Max shift amount, does not wrap.
  args = {{"a", Value(UBits(0b11111111, 8))}, {"b", Value(UBits(3, 2))}};
  EXPECT_THAT(GetParam().kwargs_evaluator(function, args),
              IsOkAndHolds(Value(UBits(0b11111111, 8))));
}

TEST_P(IrEvaluatorTest, InterpretShraBits64) {
  Package package("my_package");
  XLS_ASSERT_OK_AND_ASSIGN(Function * function,
                           ParseAndGetFunction(&package, R"(
  fn shift_right_arithmetic(a: bits[64], b: bits[64]) -> bits[64] {
    ret shra.1: bits[64] = shra(a, b)
  }
  )"));

  // Max shift amount is bit_count() - 1; should be all one's after shift.
  absl::flat_hash_map<std::string, Value> args = {{"a", Value(SBits(-1, 64))},
                                                  {"b", Value(UBits(63, 64))}};
  XLS_ASSERT_OK_AND_ASSIGN(auto result,
                           GetParam().kwargs_evaluator(function, args));
  EXPECT_EQ(result.bits(), SBits(-1, 64));

  args = {{"a", Value(UBits(0xF000000000000000ULL, 64))},
          {"b", Value(UBits(4, 64))}};
  XLS_ASSERT_OK_AND_ASSIGN(result, GetParam().kwargs_evaluator(function, args));
  EXPECT_EQ(result.bits(), UBits(0xFF00000000000000ULL, 64));
}

TEST_P(IrEvaluatorTest, InterpretFourSubOne) {
  Package package("my_package");
  XLS_ASSERT_OK_AND_ASSIGN(Function * function,
                           ParseAndGetFunction(&package, R"(
  fn sub(a: bits[32], b: bits[32]) -> bits[32] {
    ret sub.3: bits[32] = sub(a, b)
  }
  )"));

  absl::flat_hash_map<std::string, Value> args = {{"a", Value(UBits(4, 32))},
                                                  {"b", Value(UBits(1, 32))}};
  EXPECT_THAT(GetParam().kwargs_evaluator(function, args),
              IsOkAndHolds(Value(UBits(3, 32))));
}

absl::Status RunConcatTest(const IrEvaluatorTestParam& param,
                           const ArgMap& kwargs) {
  constexpr absl::string_view ir_text = R"(
  package test

  fn concatenate(a: bits[$0], b: bits[$1]) -> bits[$2] {
    ret concat.1: bits[$2] = concat(a, b)
  }
  )";

  std::string bytes_str = "0x";
  std::vector<uint8> bytes;

  Value a = kwargs.at("a");
  Value b = kwargs.at("b");
  int64 a_width = a.GetFlatBitCount();
  int64 b_width = b.GetFlatBitCount();
  std::string formatted_text =
      absl::Substitute(ir_text, a_width, b_width, a_width + b_width);
  XLS_ASSIGN_OR_RETURN(auto package, Parser::ParsePackage(formatted_text));
  XLS_ASSIGN_OR_RETURN(Function * function, package->EntryFunction());

  Value expected(bits_ops::Concat({a.bits(), b.bits()}));
  EXPECT_THAT(param.kwargs_evaluator(function, kwargs), IsOkAndHolds(expected));
  return absl::OkStatus();
}

TEST_P(IrEvaluatorTest, InterpretConcat) {
  ArgMap args = {{"a", Value(UBits(1, 8))}, {"b", Value(UBits(4, 8))}};
  XLS_ASSERT_OK(RunConcatTest(GetParam(), args));

  args = {{"a", Value(UBits(4, 8))}, {"b", Value(UBits(1, 8))}};
  XLS_ASSERT_OK(RunConcatTest(GetParam(), args));

  args = {{"a", Value(SBits(-1, 8))}, {"b", Value(SBits(-1, 8))}};
  XLS_ASSERT_OK(RunConcatTest(GetParam(), args));

  args = {{"a", Value(SBits(-1, 128))}, {"b", Value(SBits(-1, 128))}};
  XLS_ASSERT_OK(RunConcatTest(GetParam(), args));

  args = {{"a", Value(SBits(512, 513))}, {"b", Value(SBits(511, 513))}};
  XLS_ASSERT_OK(RunConcatTest(GetParam(), args));

  args = {{"a", Value(SBits(512, 1025))}, {"b", Value(SBits(511, 1025))}};
  XLS_ASSERT_OK(RunConcatTest(GetParam(), args));
}

TEST_P(IrEvaluatorTest, InterpretOneHot) {
  Package package("my_package");
  XLS_ASSERT_OK_AND_ASSIGN(Function * function,
                           ParseAndGetFunction(&package, R"(
  fn one_hot(x: bits[3]) -> bits[4] {
    ret one_hot.1: bits[4] = one_hot(x, lsb_prio=true)
  }
  )"));

  struct Example {
    Bits input;
    Bits output;
  };
  std::vector<Example> examples = {
      {UBits(0b000, 3), UBits(0b1000, 4)}, {UBits(0b001, 3), UBits(0b0001, 4)},
      {UBits(0b010, 3), UBits(0b0010, 4)}, {UBits(0b011, 3), UBits(0b0001, 4)},
      {UBits(0b100, 3), UBits(0b0100, 4)}, {UBits(0b101, 3), UBits(0b0001, 4)},
      {UBits(0b110, 3), UBits(0b0010, 4)}, {UBits(0b111, 3), UBits(0b0001, 4)},
  };

  for (const auto& example : examples) {
    XLS_VLOG(2) << "input: "
                << example.input.ToString(FormatPreference::kBinary, true)
                << " expected: "
                << example.output.ToString(FormatPreference::kBinary, true);
    EXPECT_THAT(GetParam().evaluator(function, {Value(example.input)}),
                IsOkAndHolds(Value(example.output)));
  }
}

TEST_P(IrEvaluatorTest, InterpretOneHotMsbPrio) {
  Package package("my_package");
  XLS_ASSERT_OK_AND_ASSIGN(Function * function,
                           ParseAndGetFunction(&package, R"(
  fn one_hot(x: bits[3]) -> bits[4] {
    ret one_hot.1: bits[4] = one_hot(x, lsb_prio=false)
  }
  )"));

  struct Example {
    Bits input;
    Bits output;
  };
  std::vector<Example> examples = {
      {UBits(0b000, 3), UBits(0b1000, 4)}, {UBits(0b001, 3), UBits(0b0001, 4)},
      {UBits(0b010, 3), UBits(0b0010, 4)}, {UBits(0b011, 3), UBits(0b0010, 4)},
      {UBits(0b100, 3), UBits(0b0100, 4)}, {UBits(0b101, 3), UBits(0b0100, 4)},
      {UBits(0b110, 3), UBits(0b0100, 4)}, {UBits(0b111, 3), UBits(0b0100, 4)},
  };

  for (const auto& example : examples) {
    XLS_VLOG(2) << "input: "
                << example.input.ToString(FormatPreference::kBinary, true)
                << " expected: "
                << example.output.ToString(FormatPreference::kBinary, true);
    EXPECT_THAT(GetParam().evaluator(function, {Value(example.input)}),
                IsOkAndHolds(Value(example.output)));
  }
}

TEST_P(IrEvaluatorTest, InterpretOneBitOneHot) {
  Package package("my_package");
  XLS_ASSERT_OK_AND_ASSIGN(Function * function,
                           ParseAndGetFunction(&package, R"(
  fn one_hot(x: bits[1]) -> bits[2] {
    ret one_hot.1: bits[2] = one_hot(x, lsb_prio=true)
  }
  )"));
  struct Example {
    Bits input;
    Bits output;
  };
  std::vector<Example> examples = {
      {UBits(0, 1), UBits(2, 2)},
      {UBits(1, 1), UBits(1, 2)},
  };
  for (const auto& example : examples) {
    EXPECT_THAT(GetParam().evaluator(function, {Value(example.input)}),
                IsOkAndHolds(Value(example.output)));
  }
}

TEST_P(IrEvaluatorTest, InterpretOneHotSelect) {
  Package package("my_package");
  XLS_ASSERT_OK_AND_ASSIGN(Function * function,
                           ParseAndGetFunction(&package, R"(
  fn one_hot(p: bits[3], x: bits[8], y: bits[8], z: bits[8]) -> bits[8] {
    ret one_hot_sel.1: bits[8] = one_hot_sel(p, cases=[x, y, z])
  }
  )"));
  absl::flat_hash_map<std::string, Value> args_map = {
      {"x", Value(UBits(0b00001111, 8))},
      {"y", Value(UBits(0b00110011, 8))},
      {"z", Value(UBits(0b01010101, 8))}};

  struct Example {
    Bits p;
    Bits output;
  };

  std::vector<Example> examples = {
      {UBits(0b000, 3), UBits(0b00000000, 8)},
      {UBits(0b001, 3), UBits(0b00001111, 8)},
      {UBits(0b010, 3), UBits(0b00110011, 8)},
      {UBits(0b011, 3), UBits(0b00111111, 8)},
      {UBits(0b100, 3), UBits(0b01010101, 8)},
      {UBits(0b101, 3), UBits(0b01011111, 8)},
      {UBits(0b110, 3), UBits(0b01110111, 8)},
      {UBits(0b111, 3), UBits(0b01111111, 8)},
  };

  for (const auto& example : examples) {
    std::vector<Value> args = {Value(example.p)};
    args.push_back(args_map["x"]);
    args.push_back(args_map["y"]);
    args.push_back(args_map["z"]);
    EXPECT_THAT(GetParam().evaluator(function, args),
                IsOkAndHolds(Value(example.output)));
  }
}

TEST_P(IrEvaluatorTest, InterpretOneHotSelectNestedTuple) {
  Package package("my_package");
  XLS_ASSERT_OK_AND_ASSIGN(Function * function,
                           ParseAndGetFunction(&package, R"(
  fn one_hot(p: bits[2], x: (bits[3], (bits[8])), y: (bits[3], (bits[8]))) -> (bits[3], (bits[8])) {
    ret one_hot_sel.1: (bits[3], (bits[8])) = one_hot_sel(p, cases=[x, y])
  }
  )"));
  absl::flat_hash_map<std::string, Value> args = {
      {"x", AsValue("(bits[3]:0b101, (bits[8]:0b11001100))")},
      {"y", AsValue("(bits[3]:0b001, (bits[8]:0b00001111))")}};

  args["p"] = AsValue("bits[2]: 0b00");
  EXPECT_THAT(GetParam().kwargs_evaluator(function, args),
              IsOkAndHolds(AsValue("(bits[3]:0b000, (bits[8]:0b00000000))")));
  args["p"] = AsValue("bits[2]: 0b01");
  EXPECT_THAT(GetParam().kwargs_evaluator(function, args),
              IsOkAndHolds(AsValue("(bits[3]:0b101, (bits[8]:0b11001100))")));
  args["p"] = AsValue("bits[2]: 0b10");
  EXPECT_THAT(GetParam().kwargs_evaluator(function, args),
              IsOkAndHolds(AsValue("(bits[3]:0b001, (bits[8]:0b00001111))")));
  args["p"] = AsValue("bits[2]: 0b11");
  EXPECT_THAT(GetParam().kwargs_evaluator(function, args),
              IsOkAndHolds(AsValue("(bits[3]:0b101, (bits[8]:0b11001111))")));
}

TEST_P(IrEvaluatorTest, InterpretOneHotSelectArray) {
  Package package("my_package");
  XLS_ASSERT_OK_AND_ASSIGN(Function * function,
                           ParseAndGetFunction(&package, R"(
  fn one_hot(p: bits[2], x: bits[4][3], y: bits[4][3]) -> bits[4][3] {
    ret one_hot_sel.1: bits[4][3] = one_hot_sel(p, cases=[x, y])
  }
  )"));
  absl::flat_hash_map<std::string, Value> args = {
      {"x", AsValue("[bits[4]:0b0001, bits[4]:0b0010, bits[4]:0b0100]")},
      {"y", AsValue("[bits[4]:0b1100, bits[4]:0b0101, bits[4]:0b1110]")}};

  args["p"] = AsValue("bits[2]: 0b00");
  EXPECT_THAT(GetParam().kwargs_evaluator(function, args),
              IsOkAndHolds(
                  AsValue("[bits[4]:0b0000, bits[4]:0b0000, bits[4]:0b0000]")));
  args["p"] = AsValue("bits[2]: 0b01");
  EXPECT_THAT(GetParam().kwargs_evaluator(function, args),
              IsOkAndHolds(
                  AsValue("[bits[4]:0b0001, bits[4]:0b0010, bits[4]:0b0100]")));
  args["p"] = AsValue("bits[2]: 0b10");
  EXPECT_THAT(GetParam().kwargs_evaluator(function, args),
              IsOkAndHolds(
                  AsValue("[bits[4]:0b1100, bits[4]:0b0101, bits[4]:0b1110]")));
  args["p"] = AsValue("bits[2]: 0b11");
  EXPECT_THAT(GetParam().kwargs_evaluator(function, args),
              IsOkAndHolds(
                  AsValue("[bits[4]:0b1101, bits[4]:0b0111, bits[4]:0b1110]")));
}

TEST_P(IrEvaluatorTest, InterpretBinarySel) {
  Package package("my_package");
  XLS_ASSERT_OK_AND_ASSIGN(Function * function,
                           ParseAndGetFunction(&package, R"(
  fn select(cond: bits[1], if_true: bits[8], if_false: bits[8]) -> bits[8] {
    ret sel.1: bits[8] = sel(cond, cases=[if_false, if_true])
  }
  )"));

  absl::flat_hash_map<std::string, Value> args = {
      {"if_true", Value(UBits(0xA, 8))}, {"if_false", Value(UBits(0xB, 8))}};

  args["cond"] = Value(UBits(1, 1));
  EXPECT_THAT(GetParam().kwargs_evaluator(function, args),
              IsOkAndHolds(Value(UBits(0xA, 8))));

  args["cond"] = Value(UBits(0, 1));
  EXPECT_THAT(GetParam().kwargs_evaluator(function, args),
              IsOkAndHolds(Value(UBits(0xB, 8))));
}

TEST_P(IrEvaluatorTest, Interpret4WaySel) {
  Package package("my_package");
  XLS_ASSERT_OK_AND_ASSIGN(Function * function,
                           ParseAndGetFunction(&package, R"(
  fn select(p: bits[2], w:bits[8], x: bits[8], y: bits[8], z:bits[8]) -> bits[8] {
    ret sel.1: bits[8] = sel(p, cases=[w, x, y, z])
  }
  )"));

  auto u2 = [](int64 i) { return Value(UBits(i, 2)); };
  auto u8 = [](int64 i) { return Value(UBits(i, 8)); };
  absl::flat_hash_map<std::string, Value> args = {
      {"w", u8(0xa)}, {"x", u8(0xb)}, {"y", u8(0xc)}, {"z", u8(0xd)}};
  args["p"] = u2(0);
  EXPECT_THAT(GetParam().kwargs_evaluator(function, args),
              IsOkAndHolds(u8(0xa)));
  args["p"] = u2(1);
  EXPECT_THAT(GetParam().kwargs_evaluator(function, args),
              IsOkAndHolds(u8(0xb)));
  args["p"] = u2(2);
  EXPECT_THAT(GetParam().kwargs_evaluator(function, args),
              IsOkAndHolds(u8(0xc)));
  args["p"] = u2(3);
  EXPECT_THAT(GetParam().kwargs_evaluator(function, args),
              IsOkAndHolds(u8(0xd)));
}

TEST_P(IrEvaluatorTest, InterpretManyWaySelWithDefault) {
  Package package("my_package");
  XLS_ASSERT_OK_AND_ASSIGN(Function * function,
                           ParseAndGetFunction(&package, R"(
  fn select(p: bits[1024], w:bits[32], x: bits[32], y: bits[32]) -> bits[32] {
    literal.1: bits[32] = literal(value=0xdefa17)
    ret sel.2: bits[32] = sel(p, cases=[w, x, y], default=literal.1)
  }
  )"));

  auto u1024 = [](int64 i) { return Value(UBits(i, 1024)); };
  auto u32 = [](int64 i) { return Value(UBits(i, 32)); };
  absl::flat_hash_map<std::string, Value> args = {
      {"w", u32(0xa)}, {"x", u32(0xb)}, {"y", u32(0xc)}};
  args["p"] = u1024(0);
  EXPECT_THAT(GetParam().kwargs_evaluator(function, args),
              IsOkAndHolds(u32(0xa)));
  args["p"] = u1024(1);
  EXPECT_THAT(GetParam().kwargs_evaluator(function, args),
              IsOkAndHolds(u32(0xb)));
  args["p"] = u1024(2);
  EXPECT_THAT(GetParam().kwargs_evaluator(function, args),
              IsOkAndHolds(u32(0xc)));
  args["p"] = u1024(3);
  EXPECT_THAT(GetParam().kwargs_evaluator(function, args),
              IsOkAndHolds(u32(0xdefa17)));
  XLS_ASSERT_OK_AND_ASSIGN(
      args["p"],
      Parser::ParseTypedValue(
          "bits[1024]:0xabcd_1111_cccc_1234_ffff_eeee_3333_7777_0000_9876"));
  EXPECT_THAT(GetParam().kwargs_evaluator(function, args),
              IsOkAndHolds(u32(0xdefa17)));
}

TEST_P(IrEvaluatorTest, InterpretMap) {
  XLS_ASSERT_OK_AND_ASSIGN(std::unique_ptr<Package> package,
                           Parser::ParsePackage(R"(
  package SimpleMap

  fn to_apply(element: bits[16]) -> bits[1] {
    literal.2: bits[16] = literal(value=2)
    ret lt.3: bits[1] = ult(element, literal.2)
  }

  fn main(input: bits[16][2]) -> bits[1][2] {
    ret map.5: bits[1][2] = map(input, to_apply=to_apply)
  }
  )"));

  XLS_ASSERT_OK(Verify(package.get()));
  XLS_ASSERT_OK_AND_ASSIGN(Function * function, package->EntryFunction());
  XLS_ASSERT_OK_AND_ASSIGN(
      auto input_array,
      Value::Array({Value(UBits(1, 16)), Value(UBits(2, 16))}));
  XLS_ASSERT_OK_AND_ASSIGN(Value result,
                           GetParam().evaluator(function, {input_array}));
  EXPECT_EQ(result.elements().at(0), Value(UBits(1, 1)));
  EXPECT_EQ(result.elements().at(1), Value(UBits(0, 1)));
}

TEST_P(IrEvaluatorTest, InterpretTwoLevelInvoke) {
  XLS_ASSERT_OK_AND_ASSIGN(std::unique_ptr<Package> package,
                           Parser::ParsePackage(R"(
  package SimpleMap

  fn create_tuple(element: bits[16]) -> (bits[1], bits[16]) {
    literal.2: bits[16] = literal(value=2)
    lt.3: bits[1] = ult(element, literal.2)
    ret tuple.4: (bits[1], bits[16]) = tuple(lt.3, element)
  }

  fn nest_tuple(element: (bits[1], bits[16])) -> ((bits[1], bits[1]), bits[16]) {
    tuple_index.5: bits[1] = tuple_index(element, index=0)
    tuple_index.6: bits[16] = tuple_index(element, index=1)
    tuple.7: (bits[1], bits[1]) = tuple(tuple_index.5, tuple_index.5)
    ret tuple.8: ((bits[1], bits[1]), bits[16]) = tuple(tuple.7, tuple_index.6)
  }

  fn to_apply(element: bits[16]) -> ((bits[1], bits[1]), bits[16], bits[1]) {
    invoke.9: (bits[1], bits[16]) = invoke(element, to_apply=create_tuple)
    invoke.10: ((bits[1], bits[1]), bits[16]) = invoke(invoke.9, to_apply=nest_tuple)
    tuple_index.11: (bits[1], bits[1]) = tuple_index(invoke.10, index=0)
    tuple_index.12: bits[16] = tuple_index(invoke.10, index=1)
    tuple_index.13: bits[1] = tuple_index(tuple_index.11, index=0)
    ret tuple.14: ((bits[1], bits[1]), bits[16], bits[1]) = tuple(tuple_index.11, tuple_index.12, tuple_index.13)
  }

  fn main(input: bits[16][2]) -> ((bits[1], bits[1]), bits[16], bits[1])[2] {
    ret map.15: ((bits[1], bits[1]), bits[16], bits[1])[2] = map(input, to_apply=to_apply)
  }
  )"));

  XLS_ASSERT_OK(Verify(package.get()));
  XLS_ASSERT_OK_AND_ASSIGN(Function * function, package->EntryFunction());
  XLS_ASSERT_OK_AND_ASSIGN(
      auto input_array,
      Value::Array({Value(UBits(1, 16)), Value(UBits(2, 16))}));
  XLS_ASSERT_OK_AND_ASSIGN(Value result,
                           GetParam().evaluator(function, {input_array}));

  Value expected =
      Value::Tuple({Value::Tuple({Value(UBits(1, 1)), Value(UBits(1, 1))}),
                    Value(UBits(1, 16)), Value(UBits(1, 1))});

  EXPECT_EQ(result.elements().at(0), expected);

  expected =
      Value::Tuple({Value::Tuple({Value(UBits(0, 1)), Value(UBits(0, 1))}),
                    Value(UBits(2, 16)), Value(UBits(0, 1))});
  EXPECT_EQ(result.elements().at(1), expected);
}

absl::Status RunReverseTest(const IrEvaluatorTestParam& param,
                            const Bits& bits) {
  constexpr absl::string_view ir_text = R"(
  package test

  fn main(x: bits[$0]) -> bits[$0] {
    ret reverse.1: bits[$0] = reverse(x)
  }
  )";

  std::string formatted_ir = absl::Substitute(ir_text, bits.bit_count());
  XLS_ASSIGN_OR_RETURN(auto package, Parser::ParsePackage(formatted_ir));
  XLS_ASSIGN_OR_RETURN(Function * function, package->EntryFunction());

  Value expected(bits_ops::Reverse(bits));
  EXPECT_THAT(param.evaluator(function, {Value(bits)}), IsOkAndHolds(expected));

  return absl::OkStatus();
}
TEST_P(IrEvaluatorTest, InterpretReverse) {
  XLS_ASSERT_OK(RunReverseTest(GetParam(), UBits(0, 1)));
  XLS_ASSERT_OK(RunReverseTest(GetParam(), UBits(1, 1)));
  XLS_ASSERT_OK(RunReverseTest(GetParam(), UBits(0b10000000, 8)));
  XLS_ASSERT_OK(RunReverseTest(GetParam(), UBits(0b11000101, 8)));
  XLS_ASSERT_OK(RunReverseTest(GetParam(), UBits(0b11000101, 9)));
  XLS_ASSERT_OK(RunReverseTest(GetParam(), UBits(0b011000101, 9)));
  XLS_ASSERT_OK(RunReverseTest(GetParam(), UBits(0b011000101, 65)));
  XLS_ASSERT_OK(RunReverseTest(GetParam(), UBits(0b011000101, 129)));
}

TEST_P(IrEvaluatorTest, InterpretCountedFor) {
  XLS_ASSERT_OK_AND_ASSIGN(std::unique_ptr<Package> package,
                           Parser::ParsePackage(R"(
  package test

  fn body(iv: bits[3], y: bits[11]) -> bits[11] {
    zero_ext.1: bits[11] = zero_ext(iv, new_bit_count=11)
    ret add.3: bits[11] = add(zero_ext.1, y)
  }

  fn main() -> bits[11] {
    literal.4: bits[11] = literal(value=0)
    ret counted_for.5: bits[11] = counted_for(literal.4, trip_count=7, stride=1, body=body)
  }
  )"));
  XLS_ASSERT_OK(Verify(package.get()));

  // Expected execution behavior:
  //  initial_value = 0, trip_count = 7, stride = 1
  //  iteration 0: body(iv = 0, x =  0) ->  0
  //  iteration 1: body(iv = 1, x =  0) ->  1
  //  iteration 2: body(iv = 2, x =  1) ->  3
  //  iteration 3: body(iv = 3, x =  3) ->  6
  //  iteration 4: body(iv = 4, x =  6) -> 10
  //  iteration 5: body(iv = 5, x = 10) -> 15
  //  iteration 6: body(iv = 6, x = 15) -> 21
  XLS_ASSERT_OK_AND_ASSIGN(Function * function, package->EntryFunction());
  EXPECT_THAT(GetParam().evaluator(function, /*args=*/{}),
              IsOkAndHolds(Value(UBits(21, 11))));
}

TEST_P(IrEvaluatorTest, InterpretCountedForStride2) {
  XLS_ASSERT_OK_AND_ASSIGN(auto package, Parser::ParsePackage(R"(
  package test

  fn body(x: bits[11], y: bits[11]) -> bits[11] {
    ret add.3: bits[11] = add(x, y)
  }

  fn main() -> bits[11] {
    literal.4: bits[11] = literal(value=0)
    ret counted_for.5: bits[11] = counted_for(literal.4, trip_count=7, stride=2, body=body)
  }
  )"));

  // TODO(dmlockhart): is this the stride of 2 behavior we want?
  // Expected execution behavior:
  //  initial_value = 0, trip_count = 7, stride = 2
  //  iteration 0: body(x =  0, y =  0) ->  0
  //  iteration 1: body(x =  0, y =  2) ->  2
  //  iteration 2: body(x =  2, y =  4) ->  6
  //  iteration 3: body(x =  6, y =  6) -> 12
  //  iteration 4: body(x = 12, y =  8) -> 20
  //  iteration 5: body(x = 20, y = 10) -> 30
  //  iteration 6: body(x = 30, y = 12) -> 42
  XLS_ASSERT_OK_AND_ASSIGN(Function * function, package->EntryFunction());
  EXPECT_THAT(GetParam().evaluator(function, /*args=*/{}),
              IsOkAndHolds(Value(UBits(42, 11))));
}

TEST_P(IrEvaluatorTest, InterpretCountedForStaticArgs) {
  XLS_ASSERT_OK_AND_ASSIGN(auto package, Parser::ParsePackage(R"(
package test

fn body(x: bits[32], y: bits[32], z: bits[32], unused: bits[32]) -> bits[32] {
  add.3: bits[32] = add(x, y)
  ret shll.4: bits[32] = shll(add.3, z)
}

fn main() -> bits[32] {
  literal.0: bits[32] = literal(value=0)
  literal.1: bits[32] = literal(value=1)
  ret counted_for.5: bits[32] = counted_for(literal.0, trip_count=4, body=body, invariant_args=[literal.1, literal.0])
}
)"));
  XLS_ASSERT_OK_AND_ASSIGN(Function * function, package->EntryFunction());
  // The body function executed via counted_for above should be equivalent to
  // the following:
  int64 expected = 0;
  for (int64 i = 0; i < 4; ++i) {
    expected += i;
    expected <<= 1;
  }

  // Expected execution behavior:
  //  initial_value = 0, trip_count = 4, stride = 1, invariant_args=[1,0]
  //  iteration 0: body(x =  0, y =  0, z = 1, unused = 0) ->  0
  //  iteration 1: body(x =  0, y =  1, z = 1, unused = 0) ->  2
  //  iteration 2: body(x =  2, y =  2, z = 1, unused = 0) ->  8
  //  iteration 3: body(x =  8, y =  3, z = 1, unused = 0) -> 11
  EXPECT_THAT(GetParam().evaluator(function, /*args=*/{}),
              IsOkAndHolds(Value(UBits(expected, 32))));
}

TEST_P(IrEvaluatorTest, InterpretTuple) {
  Package package("my_package");
  XLS_ASSERT_OK_AND_ASSIGN(Function * function,
                           ParseAndGetFunction(&package, R"(
  fn make_tuple(x: bits[32]) -> (bits[32], bits[64], bits[128]) {
     zero_ext.1: bits[64] = zero_ext(x, new_bit_count=64)
     zero_ext.2: bits[128] = zero_ext(x, new_bit_count=128)
     ret tuple.3: (bits[32], bits[64], bits[128]) = tuple(x, zero_ext.1, zero_ext.2)
  }
  )"));

  absl::flat_hash_map<std::string, Value> args = {{"x", Value(UBits(4, 32))}};

  EXPECT_THAT(GetParam().kwargs_evaluator(function, args),
              IsOkAndHolds(Value::Tuple({
                  Value(UBits(4, 32)),
                  Value(UBits(4, 64)),
                  Value(UBits(4, 128)),
              })));
}

TEST_P(IrEvaluatorTest, InterpretTupleLiteral) {
  Package package("my_package");
  XLS_ASSERT_OK_AND_ASSIGN(Function * function,
                           ParseAndGetFunction(&package, R"(
  fn tuple_literal() -> (bits[8], bits[8], bits[8]) {
     literal.1: bits[8] = literal(value=3)
     literal.2: bits[8] = literal(value=2)
     literal.3: bits[8] = literal(value=1)
     ret tuple.4: (bits[8], bits[8], bits[8]) = tuple(literal.1, literal.2,
     literal.3)
  }
  )"));

  EXPECT_THAT(GetParam().evaluator(function, /*args=*/{}),
              IsOkAndHolds(Value::Tuple({
                  Value(UBits(3, 8)),
                  Value(UBits(2, 8)),
                  Value(UBits(1, 8)),
              })));
}

TEST_P(IrEvaluatorTest, InterpretTupleIndexReturnsBits) {
  Package package("my_package");
  XLS_ASSERT_OK_AND_ASSIGN(Function * function,
                           ParseAndGetFunction(&package, R"(
  fn tuple_index() -> bits[33] {
    literal.1: bits[32] = literal(value=5)
    literal.2: bits[33] = literal(value=123)
    tuple.3: (bits[32], bits[33]) = tuple(literal.1, literal.2)
    ret tuple_index.4: bits[33] = tuple_index(tuple.3, index=1)
  }
  )"));

  EXPECT_THAT(GetParam().evaluator(function, /*args=*/{}),
              IsOkAndHolds(Value(UBits(123, 33))));
}

TEST_P(IrEvaluatorTest, InterpretTupleIndexReturnsTuple) {
  Package package("my_package");
  XLS_ASSERT_OK_AND_ASSIGN(Function * function,
                           ParseAndGetFunction(&package, R"(
  fn tuple_index() -> (bits[33], bits[34]) {
    literal.1: bits[32] = literal(value=5)
    literal.2: bits[33] = literal(value=123)
    literal.3: bits[34] = literal(value=7)
    tuple.4: (bits[33], bits[34]) = tuple(literal.2, literal.3)
    tuple.5: (bits[32], (bits[33], bits[34])) = tuple(literal.1, tuple.4)
    ret tuple_index.6: (bits[33], bits[34]) = tuple_index(tuple.5, index=1)
  }
  )"));

  EXPECT_THAT(GetParam().evaluator(function, /*args=*/{}),
              IsOkAndHolds(Value::Tuple({
                  Value(UBits(123, 33)),
                  Value(UBits(7, 34)),
              })));
}

TEST_P(IrEvaluatorTest, InterpretTupleIndexOfLiteralReturnsTuple) {
  Package package("my_package");
  XLS_ASSERT_OK_AND_ASSIGN(Function * function,
                           ParseAndGetFunction(&package, R"(
  fn tuple_index() -> (bits[37], bits[38]) {
    literal.1: (bits[32][3], bits[33], bits[34], (bits[35], bits[36], (bits[37], bits[38]))) = literal(value=([0, 1, 2], 3, 4, (5, 6, (7, 8))))
    tuple_index.2: (bits[35], bits[36], (bits[37], bits[38])) = tuple_index(literal.1, index=3)
    ret tuple_index.3: (bits[37], bits[38]) = tuple_index(tuple_index.2, index=2)
  }
  )"));

  EXPECT_THAT(GetParam().evaluator(function, /*args=*/{}),
              IsOkAndHolds(Value::Tuple({
                  Value(UBits(7, 37)),
                  Value(UBits(8, 38)),
              })));
}

TEST_P(IrEvaluatorTest, InterpretArrayLiteral) {
  Package package("my_package");
  XLS_ASSERT_OK_AND_ASSIGN(Function * function,
                           ParseAndGetFunction(&package, R"(
  fn array_literal() -> bits[32][3] {
    ret literal.1: bits[32][3] = literal(value=[0, 1, 2])
  }
  )"));

  // Note: Array constructor returns a StatusOr, so we need to get at the value.
  XLS_ASSERT_OK_AND_ASSIGN(Value array_value, Value::Array({
                                                  Value(UBits(0, 32)),
                                                  Value(UBits(1, 32)),
                                                  Value(UBits(2, 32)),
                                              }));
  EXPECT_THAT(GetParam().evaluator(function, /*args=*/{}),
              IsOkAndHolds(array_value));
}

TEST_P(IrEvaluatorTest, InterpretArrayIndex) {
  Package package("my_package");
  XLS_ASSERT_OK_AND_ASSIGN(Function * function,
                           ParseAndGetFunction(&package, R"(
  fn array_index() -> bits[32] {
    literal.1: bits[32][2] = literal(value=[5, 123])
    literal.2: bits[3] = literal(value=0)
    literal.3: bits[3] = literal(value=1)
    array_index.4: bits[32] = array_index(literal.1, literal.2)
    ret array_index.5: bits[32] = array_index(literal.1, literal.3)
  }
  )"));

  EXPECT_THAT(GetParam().evaluator(function, /*args=*/{}),
              IsOkAndHolds(Value(UBits(123, 32))));
}

TEST_P(IrEvaluatorTest, InterpretArrayOfArrayIndex) {
  Package package("my_package");
  XLS_ASSERT_OK_AND_ASSIGN(Function * function,
                           ParseAndGetFunction(&package, R"(
  fn array_index() -> bits[32] {
    literal.1: bits[32][2][2] = literal(value=[[1, 2], [3, 4]])
    literal.2: bits[3] = literal(value=1)
    literal.3: bits[32][2] = array_index(literal.1, literal.2)
    ret array_index.4: bits[32] = array_index(literal.3, literal.2)
  }
  )"));

  EXPECT_THAT(GetParam().evaluator(function, /*args=*/{}),
              IsOkAndHolds(Value(UBits(4, 32))));
}

TEST_P(IrEvaluatorTest, InterpretArrayUpdateInBounds) {
  auto make_array = [](absl::Span<const int64> values) {
    std::vector<Value> elements;
    for (auto v : values) {
      elements.push_back(Value(UBits(v, 32)));
    }
    xabsl::StatusOr<Value> array = Value::Array(elements);
    EXPECT_TRUE(array.ok());
    return array.value();
  };

  Package package("my_package");
  XLS_ASSERT_OK_AND_ASSIGN(Function * function,
                           ParseAndGetFunction(&package, R"(
  fn array_update(array: bits[32][3], idx: bits[32], new_value: bits[32]) -> bits[32][3] {
    ret array_update.4: bits[32][3] = array_update(array, idx, new_value)
  }
  )"));

  // Index 0
  EXPECT_THAT(GetParam().kwargs_evaluator(
                  function,
                  /*args=*/{{"array", make_array({1, 2, 3})},
                            {"idx", Value(UBits(0, 32))},
                            {"new_value", Value(UBits(99, 32))}}),
              IsOkAndHolds(make_array({99, 2, 3})));
  // Index 1
  EXPECT_THAT(GetParam().kwargs_evaluator(
                  function,
                  /*args=*/{{"array", make_array({1, 2, 3})},
                            {"idx", Value(UBits(1, 32))},
                            {"new_value", Value(UBits(99, 32))}}),
              IsOkAndHolds(make_array({1, 99, 3})));
  // Index 2
  EXPECT_THAT(GetParam().kwargs_evaluator(
                  function,
                  /*args=*/{{"array", make_array({1, 2, 3})},
                            {"idx", Value(UBits(2, 32))},
                            {"new_value", Value(UBits(99, 32))}}),
              IsOkAndHolds(make_array({1, 2, 99})));
}

TEST_P(IrEvaluatorTest, InterpretArrayUpdateOutOfBounds) {
  Package package("my_package");
  XLS_ASSERT_OK_AND_ASSIGN(Function * function,
                           ParseAndGetFunction(&package, R"(
  fn array_update() -> bits[32][3] {
    literal.1: bits[32][3] = literal(value=[1, 2, 3])
    literal.2: bits[2] = literal(value=3)
    literal.3: bits[32] = literal(value=99)
    ret array_update.4: bits[32][3] = array_update(literal.1, literal.2, literal.3)
  }
  )"));

  XLS_ASSERT_OK_AND_ASSIGN(Value array_value, Value::Array({
                                                  Value(UBits(1, 32)),
                                                  Value(UBits(2, 32)),
                                                  Value(UBits(3, 32)),
                                              }));
  EXPECT_THAT(GetParam().evaluator(function, /*args=*/{}),
              IsOkAndHolds(array_value));
}

TEST_P(IrEvaluatorTest, InterpretArrayOfArraysUpdate) {
  Package package("my_package");
  XLS_ASSERT_OK_AND_ASSIGN(Function * function,
                           ParseAndGetFunction(&package, R"(
  fn array_update() -> bits[32][2][2] {
    literal.1: bits[32][2][2] = literal(value=[[1, 2], [3, 4]])
    literal.2: bits[2] = literal(value=1)
    literal.3: bits[32][2] = literal(value=[98,99])
    ret array_update.4: bits[32][2][2] = array_update(literal.1, literal.2, literal.3)
  }
  )"));

  XLS_ASSERT_OK_AND_ASSIGN(Value index_0, Value::Array({
                                              Value(UBits(1, 32)),
                                              Value(UBits(2, 32)),
                                          }));
  XLS_ASSERT_OK_AND_ASSIGN(Value index_1, Value::Array({
                                              Value(UBits(98, 32)),
                                              Value(UBits(99, 32)),
                                          }));
  XLS_ASSERT_OK_AND_ASSIGN(Value array_value, Value::Array({
                                                  index_0,
                                                  index_1,
                                              }));
  EXPECT_THAT(GetParam().evaluator(function, /*args=*/{}),
              IsOkAndHolds(array_value));
}

TEST_P(IrEvaluatorTest, InterpretArrayOfTuplesUpdate) {
  Package package("my_package");
  XLS_ASSERT_OK_AND_ASSIGN(Function * function,
                           ParseAndGetFunction(&package, R"(
  fn array_update() -> (bits[2], bits[32])[2] {
    literal.1: (bits[2], bits[32])[2] = literal(value=[(1, 20), (3, 40)])
    literal.2: bits[2] = literal(value=1)
    literal.3: (bits[2], bits[32]) = literal(value=(0,99))
    ret array_update.4: (bits[2], bits[32])[2] = array_update(literal.1, literal.2, literal.3)
  }
  )"));

  Value index_0 = Value::Tuple({
      Value(UBits(1, 2)),
      Value(UBits(20, 32)),
  });
  Value index_1 = Value::Tuple({
      Value(UBits(0, 2)),
      Value(UBits(99, 32)),
  });
  XLS_ASSERT_OK_AND_ASSIGN(Value array_value, Value::Array({
                                                  index_0,
                                                  index_1,
                                              }));
  EXPECT_THAT(GetParam().evaluator(function, /*args=*/{}),
              IsOkAndHolds(array_value));
}

TEST_P(IrEvaluatorTest, InterpretArrayUpdateOriginalNotMutated) {
  Package package("my_package");
  XLS_ASSERT_OK_AND_ASSIGN(Function * function,
                           ParseAndGetFunction(&package, R"(
  fn array_update() -> (bits[32][3], bits[32][3]) {
    literal.1: bits[32][3] = literal(value=[1, 2, 3])
    literal.2: bits[2] = literal(value=0)
    literal.3: bits[32] = literal(value=99)
    array_update.4: bits[32][3] = array_update(literal.1, literal.2, literal.3)
    ret tuple.5: (bits[32][3], bits[32][3]) =  tuple(literal.1, array_update.4)
  }
  )"));

  XLS_ASSERT_OK_AND_ASSIGN(Value array_value_original, Value::Array({
                                                           Value(UBits(1, 32)),
                                                           Value(UBits(2, 32)),
                                                           Value(UBits(3, 32)),
                                                       }));
  XLS_ASSERT_OK_AND_ASSIGN(Value array_value_updated, Value::Array({
                                                          Value(UBits(99, 32)),
                                                          Value(UBits(2, 32)),
                                                          Value(UBits(3, 32)),
                                                      }));
  EXPECT_THAT(
      GetParam().evaluator(function, /*args=*/{}),
      IsOkAndHolds(Value::Tuple({array_value_original, array_value_updated})));
}

TEST_P(IrEvaluatorTest, InterpretArrayUpdateIndex) {
  Package package("my_package");
  XLS_ASSERT_OK_AND_ASSIGN(Function * function,
                           ParseAndGetFunction(&package, R"(
  fn array_update() -> bits[32] {
    literal.1: bits[32][3] = literal(value=[1, 2, 3])
    literal.2: bits[2] = literal(value=0)
    literal.3: bits[32] = literal(value=99)
    array_update.4: bits[32][3] = array_update(literal.1, literal.2, literal.3)
    ret array_index.5: bits[32] = array_index(array_update.4, literal.2)
  }
  )"));

  EXPECT_THAT(GetParam().evaluator(function, /*args=*/{}),
              IsOkAndHolds(Value(UBits(99, 32))));
}

TEST_P(IrEvaluatorTest, InterpretArrayUpdateUpdate) {
  Package package("my_package");
  XLS_ASSERT_OK_AND_ASSIGN(Function * function,
                           ParseAndGetFunction(&package, R"(
  fn array_update() -> bits[32][3] {
    literal.1: bits[32][3] = literal(value=[1, 2, 3])
    literal.2: bits[2] = literal(value=0)
    literal.3: bits[32] = literal(value=99)
    array_update.4: bits[32][3] = array_update(literal.1, literal.2, literal.3)
    literal.5: bits[2] = literal(value=2)
    ret array_update.6: bits[32][3] = array_update(array_update.4, literal.5, literal.3)
  }
  )"));

  XLS_ASSERT_OK_AND_ASSIGN(Value array_value, Value::Array({
                                                  Value(UBits(99, 32)),
                                                  Value(UBits(2, 32)),
                                                  Value(UBits(99, 32)),
                                              }));
  EXPECT_THAT(GetParam().evaluator(function, /*args=*/{}),
              IsOkAndHolds(array_value));
}

TEST_P(IrEvaluatorTest, InterpretArrayUpdateWideElements) {
  Package package("my_package");
  XLS_ASSERT_OK_AND_ASSIGN(Function * function,
                           ParseAndGetFunction(&package, R"(
  fn array_update() -> bits[1000][3] {
    literal.1: bits[1000][3] = literal(value=[1, 2, 3])
    literal.2: bits[2] = literal(value=0)
    literal.3: bits[1000] = literal(value=99)
    ret array_update.4: bits[1000][3] = array_update(literal.1, literal.2, literal.3)
  }
  )"));

  XLS_ASSERT_OK_AND_ASSIGN(Value array_value, Value::Array({
                                                  Value(UBits(99, 1000)),
                                                  Value(UBits(2, 1000)),
                                                  Value(UBits(3, 1000)),
                                              }));
  EXPECT_THAT(GetParam().evaluator(function, /*args=*/{}),
              IsOkAndHolds(array_value));
}

TEST_P(IrEvaluatorTest, InterpretArrayUpdateWideIndexInbounds) {
  Package package("my_package");
  XLS_ASSERT_OK_AND_ASSIGN(Function * function,
                           ParseAndGetFunction(&package, R"(
  fn array_update(index: bits[1000]) -> bits[32][3] {
    literal.1: bits[32][3] = literal(value=[1, 2, 3])
    literal.2: bits[32] = literal(value=99)
    ret array_update.3: bits[32][3] = array_update(literal.1, index, literal.2)
  }
  )"));

  XLS_ASSERT_OK_AND_ASSIGN(Value array_value, Value::Array({
                                                  Value(UBits(1, 32)),
                                                  Value(UBits(99, 32)),
                                                  Value(UBits(3, 32)),
                                              }));
  Value index = Value(UBits(1, 1000));
  EXPECT_THAT(GetParam().kwargs_evaluator(function,
                                          /*args=*/{{"index", index}}),
              IsOkAndHolds(array_value));
}

TEST_P(IrEvaluatorTest, InterpretArrayUpdateWideIndexOutOfBounds) {
  Package package("my_package");
  XLS_ASSERT_OK_AND_ASSIGN(Function * function,
                           ParseAndGetFunction(&package, R"(
  fn array_update(index: bits[1000]) -> bits[32][3] {
    literal.1: bits[32][3] = literal(value=[1, 2, 3])
    literal.2: bits[32] = literal(value=99)
    ret array_update.3: bits[32][3] = array_update(literal.1, index, literal.2)
  }
  )"));

  XLS_ASSERT_OK_AND_ASSIGN(Value array_value, Value::Array({
                                                  Value(UBits(1, 32)),
                                                  Value(UBits(2, 32)),
                                                  Value(UBits(3, 32)),
                                              }));
  Value index = Value(Bits::PowerOfTwo(900, 1000));
  EXPECT_THAT(GetParam().kwargs_evaluator(function,
                                          /*args=*/{{"index", index}}),
              IsOkAndHolds(array_value));
}

TEST_P(IrEvaluatorTest, InterpretInvokeZeroArgs) {
  XLS_ASSERT_OK_AND_ASSIGN(auto package, Parser::ParsePackage(R"(
package test

fn val() -> bits[32] {
  ret literal.1: bits[32] = literal(value=42)
}

fn main() -> bits[32] {
  ret invoke.5: bits[32] = invoke(to_apply=val)
}
)"));
  XLS_ASSERT_OK_AND_ASSIGN(Function * function, package->EntryFunction());
  EXPECT_THAT(GetParam().evaluator(function, /*args=*/{}),
              IsOkAndHolds(Value(UBits(42, 32))));
}

TEST_P(IrEvaluatorTest, InterpretInvokeMultipleArgs) {
  XLS_ASSERT_OK_AND_ASSIGN(auto package, Parser::ParsePackage(R"(
package test

fn add_wrapper(x: bits[32], y: bits[32]) -> bits[32] {
  ret add.4: bits[32] = add(x, y)
}

fn main() -> bits[32] {
  literal.0: bits[32] = literal(value=2)
  literal.1: bits[32] = literal(value=3)
  ret invoke.5: bits[32] = invoke(literal.0, literal.1, to_apply=add_wrapper)
}
)"));
  XLS_ASSERT_OK_AND_ASSIGN(Function * function, package->EntryFunction());
  EXPECT_THAT(GetParam().evaluator(function, /*args=*/{}),
              IsOkAndHolds(Value(UBits(5, 32))));
}

TEST_P(IrEvaluatorTest, InterpretInvokeMultipleArgsDepth2) {
  XLS_ASSERT_OK_AND_ASSIGN(auto package, Parser::ParsePackage(R"(
package test

fn add_wrapper(x: bits[32], y: bits[32]) -> bits[32] {
  ret add.4: bits[32] = add(x, y)
}

fn middleman(x: bits[32], y: bits[32]) -> bits[32] {
  ret invoke.2: bits[32] = invoke(x, y, to_apply=add_wrapper)
}

fn main() -> bits[32] {
  literal.0: bits[32] = literal(value=2)
  literal.1: bits[32] = literal(value=3)
  ret invoke.5: bits[32] = invoke(literal.0, literal.1, to_apply=middleman)
}
)"));
  XLS_ASSERT_OK_AND_ASSIGN(Function * function, package->EntryFunction());
  EXPECT_THAT(GetParam().evaluator(function, /*args=*/{}),
              IsOkAndHolds(Value(UBits(5, 32))));
}

TEST_P(IrEvaluatorTest, WideAdd) {
  XLS_ASSERT_OK_AND_ASSIGN(auto package, Parser::ParsePackage(R"(
  package wide_add

  fn main(a: bits[128], b: bits[128]) -> bits[128] {
    ret add.1: bits[128] = add(a, b)
  }
  )"));
  absl::flat_hash_map<std::string, Value> args = {
      {"a", Value(UBits(42, 128))}, {"b", Value(UBits(123, 128))}};

  XLS_ASSERT_OK_AND_ASSIGN(Function * function, package->EntryFunction());
  EXPECT_THAT(GetParam().kwargs_evaluator(function, args),
              IsOkAndHolds(Value(UBits(165, 128))));
}

TEST_P(IrEvaluatorTest, WideNegate) {
  XLS_ASSERT_OK_AND_ASSIGN(auto package, Parser::ParsePackage(R"(
  package wide_negate

  fn main(a: bits[128]) -> bits[128] {
    ret add.1: bits[128] = neg(a)
  }
  )"));
  absl::flat_hash_map<std::string, Value> args = {
      {"a", Value(UBits(0x42, 128))}};
  XLS_ASSERT_OK_AND_ASSIGN(Function * function, package->EntryFunction());
  XLS_ASSERT_OK_AND_ASSIGN(Value result,
                           GetParam().kwargs_evaluator(function, args));
  EXPECT_EQ(result.bits().ToString(FormatPreference::kHex),
            "0xffff_ffff_ffff_ffff_ffff_ffff_ffff_ffbe");
}

TEST_P(IrEvaluatorTest, WideLogicOperator) {
  XLS_ASSERT_OK_AND_ASSIGN(auto package, Parser::ParsePackage(R"(
  package wide_add

  fn main(a: bits[128], b: bits[128]) -> bits[128] {
    xor.1: bits[128] = xor(a, b)
    ret not.2: bits[128] = not(xor.1)
  }
  )"));
  // Build the 128-bit arguments by concating together 64-bit values.  The
  // 64-bit half-arguments are palindromes, so the result should be similarly
  // structured.
  absl::flat_hash_map<std::string, Value> args = {
      {"a", Value(bits_ops::Concat({UBits(0xdeadbeeffeebdaedULL, 64),
                                    UBits(0x1234567887654321ULL, 64)}))},
      {"b", Value(bits_ops::Concat({UBits(0xf0f0f0f00f0f0f0fULL, 64),
                                    UBits(0x5a5a5a5aa5a5a5a5ULL, 64)}))}};

  XLS_ASSERT_OK_AND_ASSIGN(Function * function, package->EntryFunction());
  XLS_ASSERT_OK_AND_ASSIGN(Value result,
                           GetParam().kwargs_evaluator(function, args));
  EXPECT_EQ(result.bits().ToString(FormatPreference::kHex),
            "0xd1a2_b1e0_0e1b_2a1d_b791_f3dd_dd3f_197b");
}

TEST_P(IrEvaluatorTest, OptimizedParamReturn) {
  XLS_ASSERT_OK_AND_ASSIGN(auto package, Parser::ParsePackage(R"(
  package test

  fn main(x0: bits[1], x1: bits[2]) -> bits[1] {
    ret param.1: bits[1] = param(name=x0)
  }
  )"));
  absl::flat_hash_map<std::string, Value> args = {
      {"x0", Value(UBits(1, 1))},
      {"x1", Value(UBits(0, 2))},
  };

  XLS_ASSERT_OK_AND_ASSIGN(Function * function, package->EntryFunction());
  XLS_ASSERT_OK_AND_ASSIGN(Value result,
                           GetParam().kwargs_evaluator(function, args));
  EXPECT_EQ(result.bits().ToString(FormatPreference::kBinary), "0b1");
}

TEST_P(IrEvaluatorTest, ArrayOperation) {
  XLS_ASSERT_OK_AND_ASSIGN(auto package, Parser::ParsePackage(R"(
  package test

  fn main(x0: bits[16], x1: bits[16]) -> bits[16][2] {
    ret array.1: bits[16][2] = array(x0, x1)
  }
  )"));
  XLS_ASSERT_OK_AND_ASSIGN(Function * function, package->EntryFunction());
  XLS_ASSERT_OK_AND_ASSIGN(
      Value result,
      GetParam().kwargs_evaluator(function, {{"x0", Value(UBits(34, 16))},
                                             {"x1", Value(UBits(56, 16))}}));
  EXPECT_EQ(result,
            Value::ArrayOrDie({Value(UBits(34, 16)), Value(UBits(56, 16))}));
}

TEST_P(IrEvaluatorTest, Decode) {
  XLS_ASSERT_OK_AND_ASSIGN(auto package, Parser::ParsePackage(R"(
  package test

  fn main(x: bits[3]) -> bits[8] {
    ret decode.1: bits[8] = decode(x, width=8)
  }
  )"));
  XLS_ASSERT_OK_AND_ASSIGN(Function * function, package->EntryFunction());
  EXPECT_THAT(Run(function, {0}), IsOkAndHolds(1));
  EXPECT_THAT(Run(function, {1}), IsOkAndHolds(2));
  EXPECT_THAT(Run(function, {2}), IsOkAndHolds(4));
  EXPECT_THAT(Run(function, {3}), IsOkAndHolds(8));
  EXPECT_THAT(Run(function, {4}), IsOkAndHolds(16));
  EXPECT_THAT(Run(function, {5}), IsOkAndHolds(32));
  EXPECT_THAT(Run(function, {6}), IsOkAndHolds(64));
  EXPECT_THAT(Run(function, {7}), IsOkAndHolds(128));
}

TEST_P(IrEvaluatorTest, NarrowedDecode) {
  XLS_ASSERT_OK_AND_ASSIGN(auto package, Parser::ParsePackage(R"(
  package test

  fn main(x: bits[3]) -> bits[5] {
    ret decode.1: bits[5] = decode(x, width=5)
  }
  )"));
  XLS_ASSERT_OK_AND_ASSIGN(Function * function, package->EntryFunction());
  EXPECT_THAT(Run(function, {0}), IsOkAndHolds(1));
  EXPECT_THAT(Run(function, {1}), IsOkAndHolds(2));
  EXPECT_THAT(Run(function, {2}), IsOkAndHolds(4));
  EXPECT_THAT(Run(function, {3}), IsOkAndHolds(8));
  EXPECT_THAT(Run(function, {4}), IsOkAndHolds(16));
  EXPECT_THAT(Run(function, {5}), IsOkAndHolds(0));
  EXPECT_THAT(Run(function, {6}), IsOkAndHolds(0));
  EXPECT_THAT(Run(function, {7}), IsOkAndHolds(0));
}

TEST_P(IrEvaluatorTest, Encode) {
  XLS_ASSERT_OK_AND_ASSIGN(auto package, Parser::ParsePackage(R"(
  package test

  fn main(x: bits[5]) -> bits[3] {
    ret encode.1: bits[3] = encode(x)
  }
  )"));
  XLS_ASSERT_OK_AND_ASSIGN(Function * function, package->EntryFunction());
  EXPECT_THAT(Run(function, {0}), IsOkAndHolds(0));

  // Explicitly test all the one-hot values.
  EXPECT_THAT(Run(function, {1}), IsOkAndHolds(0));
  EXPECT_THAT(Run(function, {2}), IsOkAndHolds(1));
  EXPECT_THAT(Run(function, {4}), IsOkAndHolds(2));
  EXPECT_THAT(Run(function, {8}), IsOkAndHolds(3));
  EXPECT_THAT(Run(function, {16}), IsOkAndHolds(4));

  // Test a few random non-one-hot values.
  EXPECT_THAT(Run(function, {3}), IsOkAndHolds(1));
  EXPECT_THAT(Run(function, {18}), IsOkAndHolds(5));

  // Test all values in a loop.
  for (uint64 i = 0; i < 31; ++i) {
    uint64 expected = 0;
    for (int64 j = 0; j < 5; ++j) {
      if (i & (1 << j)) {
        expected |= j;
      }
    }
    EXPECT_THAT(Run(function, {i}), IsOkAndHolds(expected));
  }
}

TEST_P(IrEvaluatorTest, RunMismatchedType) {
  XLS_ASSERT_OK_AND_ASSIGN(auto package, Parser::ParsePackage(R"(
  package test

  fn main(x: bits[16]) -> bits[16] {
    ret param.2: bits[16] = param(name=x)
  }
  )"));
  XLS_ASSERT_OK_AND_ASSIGN(Function * function, package->EntryFunction());
  EXPECT_THAT(
      GetParam().evaluator(function, {Value(UBits(42, 17))}),
      StatusIs(absl::StatusCode::kInvalidArgument,
               HasSubstr("Got argument bits[17]:42 for parameter 0 which is "
                         "not of type bits[16]")));
}

absl::Status RunBitSliceTest(const IrEvaluatorTestParam& param,
                             int64 literal_width, int64 slice_start,
                             int64 slice_width) {
  constexpr absl::string_view ir_text = R"(
  package test

  fn main() -> bits[$0] {
    literal.1: bits[$1] = literal(value=$2)
    ret bit_slice.2: bits[$0] = bit_slice(literal.1, start=$3, width=$0)
  }
  )";

  std::string bytes_str = "0x";
  std::vector<uint8> bytes;
  for (int i = 0; i < CeilOfRatio(literal_width, static_cast<int64>(CHAR_BIT));
       i++) {
    absl::StrAppend(&bytes_str, absl::Hex(i % 256, absl::kZeroPad2));
    bytes.push_back(i % 256);
  }

  std::string formatted_ir = absl::Substitute(
      ir_text, slice_width, literal_width, bytes_str, slice_start);
  XLS_ASSIGN_OR_RETURN(auto package, Parser::ParsePackage(formatted_ir));
  XLS_ASSIGN_OR_RETURN(Function * function, package->EntryFunction());

  Value expected(
      Bits::FromBytes(bytes, literal_width).Slice(slice_start, slice_width));
  EXPECT_THAT(param.evaluator(function, {}), IsOkAndHolds(expected));

  return absl::OkStatus();
}

TEST_P(IrEvaluatorTest, BitSlice) {
  XLS_ASSERT_OK(RunBitSliceTest(GetParam(), 27, 9, 3));
  XLS_ASSERT_OK(RunBitSliceTest(GetParam(), 32, 9, 3));
  XLS_ASSERT_OK(RunBitSliceTest(GetParam(), 64, 15, 27));
  XLS_ASSERT_OK(RunBitSliceTest(GetParam(), 128, 24, 50));
  XLS_ASSERT_OK(RunBitSliceTest(GetParam(), 1024, 747, 32));
  XLS_ASSERT_OK(RunBitSliceTest(GetParam(), 65536, 8192, 32768));
}

absl::Status RunDynamicBitSliceTest(const IrEvaluatorTestParam& param,
                                    int64 literal_width, int64 slice_start,
                                    int64 start_width, int64 slice_width) {
  constexpr absl::string_view ir_text = R"(
  package test

  fn main() -> bits[$0] {
    literal.1: bits[$1] = literal(value=$2)
    literal.2: bits[$3] = literal(value=$4)
    ret dynamic_bit_slice.3: bits[$0] = dynamic_bit_slice(literal.1,
                                                          literal.2, width=$0)
  }
  )";

  std::string bytes_str = "0x";
  std::string start_bytes_str = "0x";
  std::vector<uint8> bytes;

  for (int i = 0; i < CeilOfRatio(literal_width, static_cast<int64>(CHAR_BIT));
       i++) {
    absl::StrAppend(&bytes_str, absl::Hex(i % 256, absl::kZeroPad2));
    bytes.push_back(i % 256);
  }

  absl::StrAppend(&start_bytes_str, absl::Hex(slice_start, absl::kZeroPad2));
<<<<<<< HEAD
  std::string formatted_ir = absl::Substitute(
      ir_text, slice_width, literal_width, bytes_str, start_width,
      start_bytes_str);
=======
  std::string formatted_ir =
      absl::Substitute(ir_text, slice_width, literal_width, bytes_str,
                       start_width, start_bytes_str);
>>>>>>> a7abbac4
  XLS_ASSIGN_OR_RETURN(auto package, Parser::ParsePackage(formatted_ir));
  XLS_ASSIGN_OR_RETURN(Function * function, package->EntryFunction());

  Value expected;
  if (slice_start > literal_width) {
    expected = Value(Bits(slice_width));
  } else {
    Bits operand = Bits::FromBytes(bytes, literal_width);
    Bits shifted = bits_ops::ShiftRightLogical(operand, slice_start);
    Bits truncated = shifted.Slice(0, slice_width);
    expected = Value(truncated);
  }
  EXPECT_THAT(param.evaluator(function, {}), IsOkAndHolds(expected));

  return absl::OkStatus();
}

absl::Status RunDynamicBitSliceTestLargeStart(const IrEvaluatorTestParam& param,
                                              int64 literal_width,
                                              int64 slice_width) {
  constexpr absl::string_view ir_text = R"(
  package test

  fn main() -> bits[$0] {
    literal.1: bits[$1] = literal(value=$2)
    literal.2: bits[$3] = literal(value=$4)
    ret dynamic_bit_slice.3: bits[$0] = dynamic_bit_slice(literal.1,
                                                          literal.2, width=$0)
  }
  )";

  std::string bytes_str = "0x";
  std::string start_bytes_str = "0x";
  std::vector<uint8> bytes;
  std::vector<uint8> start_bytes;

  for (int i = 0; i < CeilOfRatio(literal_width, static_cast<int64>(CHAR_BIT));
       i++) {
    absl::StrAppend(&bytes_str, absl::Hex(i % 256, absl::kZeroPad2));
    bytes.push_back(i % 256);
  }

  // Set start to be much larger than the operand.
<<<<<<< HEAD
  for (int i = 0; i < CeilOfRatio(2*literal_width, static_cast<int64>(CHAR_BIT));
       i++) {
    absl::StrAppend(&start_bytes_str, absl::Hex(255, absl::kZeroPad2));
    start_bytes.push_back(255);
  }
  std::string formatted_ir = absl::Substitute(
      ir_text, slice_width, literal_width, bytes_str, 2*literal_width,
      start_bytes_str);
=======
  for (int i = 0;
       i < CeilOfRatio(2 * literal_width, static_cast<int64>(CHAR_BIT)); i++) {
    absl::StrAppend(&start_bytes_str, absl::Hex(255, absl::kZeroPad2));
    start_bytes.push_back(255);
  }
  std::string formatted_ir =
      absl::Substitute(ir_text, slice_width, literal_width, bytes_str,
                       2 * literal_width, start_bytes_str);
>>>>>>> a7abbac4
  XLS_ASSIGN_OR_RETURN(auto package, Parser::ParsePackage(formatted_ir));
  XLS_ASSIGN_OR_RETURN(Function * function, package->EntryFunction());

  // Clearly out of bounds
  Value expected = Value(Bits(slice_width));
  EXPECT_THAT(param.evaluator(function, {}), IsOkAndHolds(expected));

  return absl::OkStatus();
}

TEST_P(IrEvaluatorTest, DynamicBitSlice) {
  XLS_ASSERT_OK(RunDynamicBitSliceTestLargeStart(GetParam(), 64, 25));
  XLS_ASSERT_OK(RunDynamicBitSliceTestLargeStart(GetParam(), 200, 20));
  XLS_ASSERT_OK(RunDynamicBitSliceTest(GetParam(), 16, 24, 8, 3));
  XLS_ASSERT_OK(RunDynamicBitSliceTest(GetParam(), 16, 0, 1, 8));
  XLS_ASSERT_OK(RunDynamicBitSliceTest(GetParam(), 16, 15, 4, 3));
  XLS_ASSERT_OK(RunDynamicBitSliceTest(GetParam(), 27, 9, 8, 3));
  XLS_ASSERT_OK(RunDynamicBitSliceTest(GetParam(), 32, 9, 16, 3));
  XLS_ASSERT_OK(RunDynamicBitSliceTest(GetParam(), 64, 15, 32, 27));
  XLS_ASSERT_OK(RunDynamicBitSliceTest(GetParam(), 128, 100, 32, 50));
  XLS_ASSERT_OK(RunDynamicBitSliceTest(GetParam(), 1024, 747, 32, 32));
  XLS_ASSERT_OK(RunDynamicBitSliceTest(GetParam(), 65536, 8192, 200, 32768));
}
// Test driven by b/148608161.
TEST_P(IrEvaluatorTest, FunnyShapedArrays) {
  XLS_ASSERT_OK_AND_ASSIGN(auto package, Parser::ParsePackage(R"(
  package test

  fn main() -> bits[20][2] {
    ret literal.1: bits[20][2] = literal(value=[0xabcde, 0x12345])
  }
  )"));
  XLS_ASSERT_OK_AND_ASSIGN(Function * function, package->EntryFunction());
  Value expected =
      Value::ArrayOrDie({Value(UBits(0xabcde, 20)), Value(UBits(0x12345, 20))});
  EXPECT_THAT(GetParam().evaluator(function, {}), IsOkAndHolds(expected));
}

absl::Status RunBitwiseReduceTest(
    const IrEvaluatorTestParam& param, const std::string& reduce_op,
    std::function<Value(const Bits&)> generate_expected, const Bits& bits) {
  constexpr absl::string_view ir_text = R"(
  package test

  fn main(x: bits[$1]) -> bits[1] {
    ret $0.1: bits[1] = $0(x)
  }
  )";

  std::string formatted_ir =
      absl::Substitute(ir_text, reduce_op, bits.bit_count());
  XLS_ASSIGN_OR_RETURN(auto package, Parser::ParsePackage(formatted_ir));
  XLS_ASSIGN_OR_RETURN(Function * function, package->EntryFunction());

  EXPECT_THAT(param.evaluator(function, {Value(bits)}),
              IsOkAndHolds(generate_expected(bits)));
  return absl::OkStatus();
}

TEST_P(IrEvaluatorTest, InterpretAndReduce) {
  auto gen_expected = [](const Bits& bits) {
    return Value(bits_ops::AndReduce(bits));
  };
  std::vector<Bits> test_cases = {
      UBits(0, 1),        UBits(1, 1),       UBits(0xFF, 8),
      UBits(0x7FF, 11),   UBits(0x0FF, 11),  UBits(0x1FFFFFFFF, 33),
      Bits::AllOnes(31),  Bits::AllOnes(63), Bits::AllOnes(127),
      Bits::AllOnes(255),
  };
  for (const auto& test_case : test_cases) {
    XLS_ASSERT_OK(RunBitwiseReduceTest(GetParam(), "and_reduce", gen_expected,
                                       test_case));
  }
}

TEST_P(IrEvaluatorTest, InterpretOrReduce) {
  auto gen_expected = [](const Bits& bits) {
    return Value(bits_ops::OrReduce(bits));
  };
  std::vector<Bits> test_cases = {
      UBits(0, 1),         UBits(1, 1),        UBits(0xFF, 8),
      UBits(0x7FF, 11),    UBits(0x0FF, 11),   UBits(0x1FFFFFFFF, 33),
      Bits::AllOnes(255),  Bits::AllOnes(256), Bits::AllOnes(257),
      Bits::AllOnes(2048),
  };
  for (const auto& test_case : test_cases) {
    XLS_ASSERT_OK(
        RunBitwiseReduceTest(GetParam(), "or_reduce", gen_expected, test_case));
  }
}

TEST_P(IrEvaluatorTest, InterpretXorReduce) {
  auto gen_expected = [](const Bits& bits) {
    return Value(bits_ops::XorReduce(bits));
  };
  std::vector<Bits> test_cases = {
      UBits(0, 1),         UBits(1, 1),        UBits(0xFF, 8),
      UBits(0x7FF, 11),    UBits(0x0FF, 11),   UBits(0x1FFFFFFFF, 33),
      Bits::AllOnes(255),  Bits::AllOnes(256), Bits::AllOnes(257),
      Bits::AllOnes(2048),
  };
  for (const auto& test_case : test_cases) {
    XLS_ASSERT_OK(RunBitwiseReduceTest(GetParam(), "xor_reduce", gen_expected,
                                       test_case));
  }
}

}  // namespace xls<|MERGE_RESOLUTION|>--- conflicted
+++ resolved
@@ -2230,15 +2230,9 @@
   }
 
   absl::StrAppend(&start_bytes_str, absl::Hex(slice_start, absl::kZeroPad2));
-<<<<<<< HEAD
-  std::string formatted_ir = absl::Substitute(
-      ir_text, slice_width, literal_width, bytes_str, start_width,
-      start_bytes_str);
-=======
   std::string formatted_ir =
       absl::Substitute(ir_text, slice_width, literal_width, bytes_str,
                        start_width, start_bytes_str);
->>>>>>> a7abbac4
   XLS_ASSIGN_OR_RETURN(auto package, Parser::ParsePackage(formatted_ir));
   XLS_ASSIGN_OR_RETURN(Function * function, package->EntryFunction());
 
@@ -2282,16 +2276,6 @@
   }
 
   // Set start to be much larger than the operand.
-<<<<<<< HEAD
-  for (int i = 0; i < CeilOfRatio(2*literal_width, static_cast<int64>(CHAR_BIT));
-       i++) {
-    absl::StrAppend(&start_bytes_str, absl::Hex(255, absl::kZeroPad2));
-    start_bytes.push_back(255);
-  }
-  std::string formatted_ir = absl::Substitute(
-      ir_text, slice_width, literal_width, bytes_str, 2*literal_width,
-      start_bytes_str);
-=======
   for (int i = 0;
        i < CeilOfRatio(2 * literal_width, static_cast<int64>(CHAR_BIT)); i++) {
     absl::StrAppend(&start_bytes_str, absl::Hex(255, absl::kZeroPad2));
@@ -2300,7 +2284,6 @@
   std::string formatted_ir =
       absl::Substitute(ir_text, slice_width, literal_width, bytes_str,
                        2 * literal_width, start_bytes_str);
->>>>>>> a7abbac4
   XLS_ASSIGN_OR_RETURN(auto package, Parser::ParsePackage(formatted_ir));
   XLS_ASSIGN_OR_RETURN(Function * function, package->EntryFunction());
 
