--- conflicted
+++ resolved
@@ -2240,15 +2240,9 @@
   if (slice_start > literal_width) {
     expected = Value(Bits(slice_width));
   } else {
-<<<<<<< HEAD
-    const Bits& operand = Bits::FromBytes(bytes, literal_width);
-    const Bits& shifted = bits_ops::ShiftRightLogical(operand, slice_start);
-    const Bits& truncated = shifted.Slice(0, slice_width);
-=======
     Bits operand = Bits::FromBytes(bytes, literal_width);
     Bits shifted = bits_ops::ShiftRightLogical(operand, slice_start);
     Bits truncated = shifted.Slice(0, slice_width);
->>>>>>> 83a6a80a
     expected = Value(truncated);
   }
   EXPECT_THAT(param.evaluator(function, {}), IsOkAndHolds(expected));
