# Lint as: python3
#
# Copyright 2020 Google LLC
#
# Licensed under the Apache License, Version 2.0 (the "License");
# you may not use this file except in compliance with the License.
# You may obtain a copy of the License at
#
#      http://www.apache.org/licenses/LICENSE-2.0
#
# Unless required by applicable law or agreed to in writing, software
# distributed under the License is distributed on an "AS IS" BASIS,
# WITHOUT WARRANTIES OR CONDITIONS OF ANY KIND, either express or implied.
# See the License for the specific language governing permissions and
# limitations under the License.

"""Extends pycparser's lexing with select C++ features."""

from pycparser.c_lexer import CLexer as CLexerBase


class XLSccLexer(CLexerBase):
  """Extends CLexer with select C++ features.
  """
  tokens = CLexerBase.tokens + ('DBLCOLON',)

<<<<<<< HEAD
  t_DBLCOLON = r'::'
=======
  t_DBLCOLON = r'::'  # pylint: disable=invalid-name

>>>>>>> 6bc29544

def add_lexer_keywords(cls, keywords):
  cls.keywords = cls.keywords + tuple(kw.upper() for kw in keywords)

  cls.keyword_map = cls.keyword_map.copy()
  cls.keyword_map.update(dict((kw, kw.upper()) for kw in keywords))

  cls.tokens = cls.tokens + tuple(kw.upper() for kw in keywords)


<<<<<<< HEAD
_CL_KEYWORDS = ['BOOL', 'TRUE', 'FALSE', 'TEMPLATE', 'CLASS', 'PUBLIC', 'PRIVATE']
add_lexer_keywords(XLSccLexer, [str.lower(kw) for kw in _CL_KEYWORDS])
=======
_CL_KEYWORDS = ['BOOL', 'TRUE', 'FALSE', 'TEMPLATE']
add_lexer_keywords(XLSccLexer, [kw.lower() for kw in _CL_KEYWORDS])
>>>>>>> 6bc29544
<|MERGE_RESOLUTION|>--- conflicted
+++ resolved
@@ -24,12 +24,8 @@
   """
   tokens = CLexerBase.tokens + ('DBLCOLON',)
 
-<<<<<<< HEAD
-  t_DBLCOLON = r'::'
-=======
   t_DBLCOLON = r'::'  # pylint: disable=invalid-name
 
->>>>>>> 6bc29544
 
 def add_lexer_keywords(cls, keywords):
   cls.keywords = cls.keywords + tuple(kw.upper() for kw in keywords)
@@ -40,10 +36,6 @@
   cls.tokens = cls.tokens + tuple(kw.upper() for kw in keywords)
 
 
-<<<<<<< HEAD
+
 _CL_KEYWORDS = ['BOOL', 'TRUE', 'FALSE', 'TEMPLATE', 'CLASS', 'PUBLIC', 'PRIVATE']
 add_lexer_keywords(XLSccLexer, [str.lower(kw) for kw in _CL_KEYWORDS])
-=======
-_CL_KEYWORDS = ['BOOL', 'TRUE', 'FALSE', 'TEMPLATE']
-add_lexer_keywords(XLSccLexer, [kw.lower() for kw in _CL_KEYWORDS])
->>>>>>> 6bc29544
