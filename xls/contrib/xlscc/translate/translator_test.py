--- conflicted
+++ resolved
@@ -238,8 +238,6 @@
 #  def test_simple_structref_cast(self):
 #    self.one_in_one_out("return uai32(a).slc<3>(2);", -5, 0, -11)
 #    self.one_in_one_out("return ((uai32)a).slc<3>(2);", -5, 0, 6)
-<<<<<<< HEAD
-=======
 
   def test_invalid_struct_operation(self):
     statestruct = hls_types_pb2.HLSStructType()
@@ -294,7 +292,6 @@
       """
     with self.assertRaisesRegex(ValueError, "Invalid operand at"):
       self.parse_and_get_function(source, hls_types_by_name)
->>>>>>> a7abbac4
 
   def test_structref(self):
     somestruct = hls_types_pb2.HLSStructType()
