# Lint as: python3
#
# Copyright 2020 Google LLC
#
# Licensed under the Apache License, Version 2.0 (the "License");
# you may not use this file except in compliance with the License.
# You may obtain a copy of the License at
#
#      http://www.apache.org/licenses/LICENSE-2.0
#
# Unless required by applicable law or agreed to in writing, software
# distributed under the License is distributed on an "AS IS" BASIS,
# WITHOUT WARRANTIES OR CONDITIONS OF ANY KIND, either express or implied.
# See the License for the specific language governing permissions and
# limitations under the License.
"""Translates a subset of C++ to XLS IR."""

import collections
import copy
import re

from xls.contrib.xlscc.parse import ext_c_ast as c_ast
from xls.contrib.xlscc.translate import hls_types_pb2
from xls.ir.python import bits as bits_mod
from xls.ir.python import fileno as ir_fileno
from xls.ir.python import function_builder
from xls.ir.python import package as ir_package
from xls.ir.python import source_location
from xls.ir.python import value as ir_value


class Type(object):
  """Base class for C++ HLS Types.
  """

  def __init__(self):
    self.bit_width = 0


class IntType(Type):
  """Class for C++ HLS Integer Types.
  """

  def __init__(self, width, signed, native):
    super(IntType, self).__init__()
    self.bit_width = width
    self.signed = signed
    self.native = native

  def get_xls_type(self, p):
    return p.get_bits_type(self.bit_width)

  def __str__(self):
    if self.native:
      pre = "" if self.signed else "unsigned_"
      if self.bit_width == 32:
        return pre + "int"
      elif self.bit_width == 1:
        return pre + "psuedobool"
      elif self.bit_width == 64:
        return pre + "int64"
      elif self.bit_width == 16:
        return pre + "short"
      elif self.bit_width == 8:
        return pre + "char"
    return "sai" + str(self.bit_width) if self.signed else "uai" + str(
        self.bit_width)


class BoolType(Type):
  """Class for C++ HLS Boolean Types.
  """

  def __init__(self):
    super(BoolType, self).__init__()
    self.bit_width = 1

  def get_xls_type(self, p):
    return p.get_bits_type(1)

  def __str__(self):
    return "bool"


class VoidType(Type):
  """Class for C++ HLS Void Type.
  """

  def __str__(self):
    return "void"


class ChannelType(Type):
  """Class for C++ HLS channel Type."""

  def __init__(self, channel_type):
    super(ChannelType, self).__init__()
    self.channel_type = channel_type
    self.is_input = None

  def set_is_input(self, is_input):
    self.is_input = is_input

  def get_xls_type(self, p):
    """Get XLS IR type for channel.

    Args:
      p: XLS IR package

    Returns:
      XLS IR tuple of field types
    """
    assert self.is_input is not None
    if self.is_input:
      return p.get_tuple_type(
          [p.get_bits_type(1),
           self.channel_type.get_xls_type(p)])
    else:
      return p.get_bits_type(1)

  def __str__(self):
    return "channel<{t}>".format(t=self.channel_type)


class ChannelReadType(Type):
  """Class for C++ HLS channel Type."""

  def __init__(self, channel_type):
    super().__init__()
    self.channel_type = channel_type
    self.is_input = None

  def set_is_input(self, is_input):
    self.is_input = is_input

  def get_xls_type(self, p):  # pylint: disable=unused-argument
    # Use channel_type
    return None

  def __str__(self):
    return "channel<{t}>".format(t=self.channel_type)


class StructType(Type):
  """Class for C++ HLS Struct Types.

    Args:
      name: Name of the struct type or c_ast Struct
      struct: HLSStructType protobuf
  """

  def __init__(self, name, struct, translator=None):
    
    super(StructType, self).__init__()
    self.name = name
    self.struct = struct
    self.field_indices = {}
    self.element_types = {}
<<<<<<< HEAD
    if isinstance(struct, c_ast.Struct):
      self.is_const = False
      for decl in struct.decls:
        if isinstance(decl, c_ast.FuncDef):
          func = Function()
          func.parse_function(translator, field)
          # Add scope to indicate class function
          func_name = self.name + "::" + func.name
          translator.functions_[func_name] = func
          continue
        name = decl.name
        field = decl.type
        if isinstance (field, c_ast.FuncDecl):
          func = Function()
          func.parse_function(translator, field)
          func_name = self.name + "::" + func.name
          translator.functions_[func_name] = func
          continue
        self.field_indices[name] = len(self.field_indices)
        if isinstance(field, c_ast.TypeDecl):
          if isinstance(field.type, c_ast.Struct):
            self.element_types[field.declname] = translator.parse_type(field.type)
          else:
            self.element_types[field.declname] = translator.parse_type(field)
        elif isinstance(field, c_ast.Struct):
          self.element_types[field.name] = translator.parse_type(field)
        else:
            raise NotImplementedError("Unsupported field type for field", name,
                                  ":", type(field))
    else: 
      for named_field in self.struct.fields:
        name = named_field.name
        field = named_field.hls_type
        self.field_indices[name] = len(self.field_indices)
        if field.HasField("as_int"):
          self.element_types[name] = IntType(field.as_int.width,
                                           field.as_int.signed,
                                           False)
        elif field.HasField("as_struct"):
          self.element_types[name] = StructType(name, field.as_struct)
        else:
          raise NotImplementedError("Unsupported field type for field", name,
=======
    self.bit_width = 0
    for named_field in self.struct.fields:
      name = named_field.name
      field = named_field.hls_type
      self.field_indices[name] = len(self.field_indices)
      if field.HasField("as_int"):
        self.element_types[name] = IntType(field.as_int.width,
                                           field.as_int.signed,
                                           False)
      elif field.HasField("as_struct"):
        self.element_types[name] = StructType(name, field.as_struct)
      elif field.HasField("as_array"):
        if not field.as_array.HasField("int_element_type"):
          raise NotImplementedError("Unsupported element type for array")

        elem_type = IntType(field.as_array.int_element_type.width,
                            field.as_array.int_element_type.signed, False)

        self.element_types[name] = ArrayType(elem_type, field.as_array.count)
      else:
        raise NotImplementedError("Unsupported field type for field", name,
>>>>>>> 6bc29544
                                  ":", type(field))
      self.bit_width = self.bit_width + self.element_types[name].bit_width

 
   
  def get_xls_type(self, p):
    """Get XLS IR type for struct.

    Args:
      p: XLS IR package
    Returns:
      XLS IR tuple of field types
    """

    element_xls_types = []
    if isinstance(self.struct, c_ast.Struct):
      for name in self.element_types:
        element_xls_types.append(self.element_types[name].get_xls_type(p))
<<<<<<< HEAD
    else:
      for named_field in self.struct.fields:
        name = named_field.name
        field = named_field.hls_type
        if field.HasField("as_int"):
          element_xls_types.append(p.get_bits_type(field.as_int.width))
        elif field.HasField("as_struct"):
          element_xls_types.append(self.element_types[name].get_xls_type(p))
        else:
          raise NotImplementedError("Unsupported struct field type in C AST",
                                    type(field))
=======
      elif field.HasField("as_array"):
        element_xls_types.append(self.element_types[name].get_xls_type(p))
      else:
        raise NotImplementedError("Unsupported struct field type in C AST",
                                  type(field))
>>>>>>> 6bc29544

    return p.get_tuple_type(element_xls_types)

  def get_struct_members(self):
    local_vars = {}
    for name,elem in self.element_types.items():
      local_vars[name] = CVar(None, elem)
    return local_vars

  def get_field_indices(self):
    return self.field_indices

  def get_element_type(self, name):
    return self.element_types[name]

  def get_element_types(self):
    return self.element_types.values()

  def __str__(self):
    return self.name


class ArrayType(Type):
  """Class for C++ HLS Array Types.
  """

  def __init__(self, element_type, size):
    super(ArrayType, self).__init__()
    self.element_type = element_type
    self.size = size
    self.bit_width = self.element_type.bit_width * self.size

  def get_element_type(self):
    return self.element_type

  def get_size(self):
    return self.size

  def get_xls_type(self, p):
    return p.get_array_type(self.size, self.element_type.get_xls_type(p))

  def __str__(self):
    return "{type}[{size}]".format(type=self.element_type, size=self.size)


class CVar(object):
  """Represents a C RValue.

     Binds together the function builder value and C Type.
  """

  def __init__(self, fb_expr, ctype):
    self.fb_expr = fb_expr
    self.ctype = ctype


class Function(object):
  """Represents a C function.

     Binds together the XLS function builder value and C Type.
  """

  def parse_function(self, translator, ast):
    """Parses the function from C Ast.

    Args:
      translator: Translator object
      ast: pycparser ast
    """
    assert isinstance(ast, (c_ast.FuncDef, c_ast.FuncDecl))
    self.is_class_func = False
    self.loc = translate_loc(ast)

    if isinstance(ast, c_ast.FuncDef):
      decl = ast.decl
      self.name = decl.name
      func_decl = decl.type
      assert isinstance(func_decl, c_ast.FuncDecl)
      self.body_ast = ast.body
    else:
      func_decl = ast
      self.name = ast.type.declname
      self.body_ast = None
    
    param_list = func_decl.args
    type_decl = func_decl.type

    # parse return type
    self.return_type = translator.parse_type(type_decl)
    # parse parameters
    self.params = collections.OrderedDict()
    # add implicit param for class functions
    if '::' in self.name:
      self.is_class_func = True
      full_name = ast.decl.name
      self.class_name = full_name[:full_name.index('::')]
      self.func_name = full_name[full_name.index('::')+2:]
      class_struct = translator.get_struct_type(self.class_name)
      if not class_struct:
          raise ValueError("Function call to unknown class " 
                            + self.class_name)
      class_struct.is_ref = True 
      self.params["this"] = class_struct
    if param_list is not None: 
      for name, child in param_list.children():
<<<<<<< HEAD
        assert isinstance(child, (c_ast.Typename, c_ast.Decl)) 
        if isinstance(child, c_ast.Decl):
          name = child.name 
          self.params[name] = translator.parse_type(child.type)
    
    
=======
        assert isinstance(child, c_ast.Decl)

        name = child.name

        t = translator.parse_type(child.type)
        if isinstance(t, ChannelType):
          # Only valid for the main function
          # TODO(seanhaskell): Support passing to helper functions
          assert (name in translator.channels_in) or (
              name in translator.channels_out)
          t.set_is_input(name in translator.channels_in)

        self.params[name] = t

    # parse body
    self.body_ast = ast.body

>>>>>>> 6bc29544
  def set_fb_expr(self, fb_expr):
    self.fb_expr = fb_expr

  def get_ref_param_names(self):
    def ref_name(name):
      param_type = self.params[name]
      return param_type.is_ref and (not param_type.is_const) and (
          not isinstance(param_type, ChannelType))

    return list(filter(ref_name, self.params))

  def get_ref_param_indices(self):
    ret = []
    idx = 0
    for _, param_type in self.params.items():
      if param_type.is_ref and (not param_type.is_const):
        ret.append(idx)
      idx = idx + 1

    return ret

  def count_returns(self):
    """Returns # of vals effectively returned (refparams, channels, retval)."""
    reference_param_names = self.get_ref_param_names()
    n_channel_returns = 0
    for _, ptype in self.params.items():
      if isinstance(ptype, ChannelType):
        n_channel_returns = n_channel_returns + 1
        if not ptype.is_input:
          n_channel_returns = n_channel_returns + 1
    if not isinstance(self.return_type, VoidType):
      return len(reference_param_names) + n_channel_returns + 1
    else:
      return len(reference_param_names) + n_channel_returns


def parse_constant(stmt_ast):
  """Parses a constant from the C++ AST.

  Args:
    stmt_ast: pycparser AST
  Returns:
    integer value, C Type
  """

  if stmt_ast.type == "int" or stmt_ast.type == "long":
    if stmt_ast.value[-3:] == "ull":
      const_type = IntType(64, True, True)
    else:
      const_type = IntType(32, True, True)
  elif stmt_ast.type == "long int":
    const_type = IntType(64, True, True)
  elif stmt_ast.type == "bool":
    name = stmt_ast.value
    if not ((name == "true") or (name == "false")):
      raise ValueError("Bool values must be true or false")
    return name == "true", BoolType()
  else:
    raise ValueError("Unknown constant type: ", stmt_ast.type)
  stripped = re.search("[0-9]+", stmt_ast.value).group(0)
  return int(stripped), const_type


def translate_loc(stmt_ast):
  """Translates a C source location from AST to XLS IR source location.

  Args:
    stmt_ast: pycparser AST
  Returns:
    XLS IR source location
  """
  if stmt_ast is None:
    return None
  if isinstance(stmt_ast, source_location.SourceLocation):
    return stmt_ast
  if stmt_ast.coord is None:
    return None
  return source_location.SourceLocation(
      ir_fileno.Fileno(0), ir_fileno.Lineno(stmt_ast.coord.line),
      ir_fileno.Colno(stmt_ast.coord.column))


class RetVal(object):
  """Represents a possible return value from a function.

  Combines RValue, type, and condition for returning this value.
  """

  def __init__(self, condition, fb_expr, return_type):
    self.condition = condition
    self.fb_expr = fb_expr
    self.return_type = return_type


class Translator(object):
  """Converts from C++ to XLS IR. Usage is first parse(ast), then gen_ir().
  """

  def __init__(self,
               package_name,
               hls_types_by_name=None,
               channels_in=None,
               channels_out=None):
    self.functions_ = {}
    self.global_decls_ = {}
    self.package_name_ = package_name
    self.hls_types_by_name_ = hls_types_by_name if hls_types_by_name else {}
    self.channels_in = channels_in
    self.channels_out = channels_out

  def is_intrinsic_type(self, name):
    if name.startswith("uai") or name.startswith("sai"):
      return True
    if name == "ac_int":
      return True
    if name == "ac_channel":
      return True
    if name in self.hls_types_by_name_:
      return True
    return False

  def get_struct_type(self, name):
    
    if name not in self.hls_types_by_name_:
      return None 
    if isinstance(self.hls_types_by_name_[name], StructType):
      return self.hls_types_by_name_[name]
    if not self.hls_types_by_name_[name].as_struct:
      return None
    return self.hls_types_by_name_[name].as_struct

  def parse(self, ast):
    """Parses a C source file's AST.

    Args:
      ast: pycparser AST
    """
    for name, child in ast.children():
      if isinstance(child, (c_ast.FuncDef, c_ast.FuncDecl)):
        func = Function()
        func.parse_function(self, child)
        self.functions_[func.name] = func
      elif isinstance(child.type, c_ast.Struct): 
        struct = StructType(child.type.name, child.type, self)
        self.hls_types_by_name_[child.type.name] = struct
      elif isinstance(child, c_ast.Decl):
        name = child.name
        assert name not in self.global_decls_
        if isinstance(child.type, c_ast.ArrayDecl):
          if child.quals == ["const"]:
            elem_type = self.parse_type(child.type.type)
            assert isinstance(child.init, c_ast.InitList)
            values = []
            for elem_ast in child.init.exprs:
              assert isinstance(elem_ast, c_ast.Constant)
              values.append(
                  ir_value.Value(
                      bits_mod.UBits(
                          value=int(elem_ast.value),
                          bit_count=elem_type.bit_width)))

            self.global_decls_[name] = CVar(
                ir_value.Value.make_array(values),
                ArrayType(elem_type, len(values)))
          else:
            raise NotImplementedError("Only const arrays supported for now")
        elif isinstance(child.type, c_ast.Enum):
          enum_ast = child.type
          enum_list = enum_ast.values
          assert isinstance(enum_list, c_ast.EnumeratorList)
          enum_curr_val = 0
          for val in enum_list.enumerators:
            assert isinstance(val, c_ast.Enumerator)
            assert val.name not in self.global_decls_
<<<<<<< HEAD
            if val.value is None:
                const_type = IntType(32, True, True)
            else:
                const_val, const_type = parse_constant(val.value)
                enum_curr_val = int (const_val) 
            const_expr = ir_value.Value(
                bits_mod.UBits(
                    value= enum_curr_val, bit_count=const_type.bit_width))
=======
            if val.value is not None:
              const_val, const_type = parse_constant(val.value)
              enum_curr_val = int(const_val)
            else:
              const_type = IntType(32, True, True)
            const_expr = ir_value.Value(
                bits_mod.UBits(
                    value=enum_curr_val, bit_count=const_type.bit_width))
>>>>>>> 6bc29544
            self.global_decls_[val.name] = CVar(const_expr, const_type)
            enum_curr_val += 1
        else:
          raise NotImplementedError("ERROR: Unknown declaration at " +\
                                    str(child.coord))
      else:
        raise NotImplementedError("ERROR: Unknown construct at " + \
                                  str(child.coord))
  


  def parse_type(self, ast_in):
    """Parses a C type's AST.

    Args:
      ast_in: pycparser type AST
    Returns:
      A Type object representing the C type
    """
    is_ref = False
    is_const = False

    ast = ast_in

    if isinstance(ast, c_ast.RefDecl):
      ast = ast.type
      is_ref = True
      
    is_const = ("const" in ast.quals) if isinstance(ast,
                                                    c_ast.TypeDecl) else False
    array_type = None
    if isinstance(ast, c_ast.TypeDecl):
      ident = ast.type
      assert isinstance(ident, c_ast.IdentifierType) or isinstance(
          ident, c_ast.TemplateInst)
      if isinstance(ident, c_ast.TemplateInst):
        ident = ident.expr
    elif isinstance(ast, c_ast.IdentifierType):
      ident = ast
    elif isinstance(ast, c_ast.ArrayDecl):
      array_type = self.parse_type(ast.type)
      size, size_type = parse_constant(ast.dim)
      assert isinstance(size_type, IntType)
      ret_type = ArrayType(array_type, size)
      # Arrays are always passed by reference
      ret_type.is_ref = True
      ret_type.is_const = is_const
      return ret_type
    elif isinstance(ast, c_ast.Struct):  
      ret_type= StructType(ast.name, ast, self)
      self.hls_types_by_name_[ret_type.name] = ret_type
      return ret_type
    else:
      raise NotImplementedError("Unimplemented construct ", type(ast))
    
    
    assert ident is not None
    is_unsigned = False

    if len(ident.names) == 1:
      name = ident.names[0]
    elif len(ident.names) == 2:
      if ident.names[0] == "unsigned":
        is_unsigned = True
        name = ident.names[1]
      else:
        raise NotImplementedError("Unsupported qualifier for type",
                                  ident.names[0])
    else:
      raise NotImplementedError("Unsupported qualifiers for type", ident.names)
    
    m_unsigned = re.search("uai([0-9]+)", name)
    m_signed = re.search("sai([0-9]+)", name)

    struct_type = self.get_struct_type(name)

    ptype = None

    if name == "void":
      ptype = VoidType()
    elif name == "int" or name == "long":
      ptype = IntType(32, not is_unsigned, True)
    elif name == "short":
      ptype = IntType(16, not is_unsigned, True)
    elif name == "char":
      ptype = IntType(8, not is_unsigned, True)
    elif name == "bool":
      ptype = BoolType()
    elif m_unsigned is not None:
      ptype = IntType(int(m_unsigned.group(1)), False, False)
    elif m_signed is not None:
      ptype = IntType(int(m_signed.group(1)), True, False)
    elif struct_type is not None:
<<<<<<< HEAD
      assert isinstance(struct_type, (StructType, hls_types_pb2.HLSStructType))
      if isinstance(struct_type, StructType):
        ptype = copy.copy(struct_type)
      else:
        ptype = StructType(name, struct_type) 
=======
      assert isinstance(struct_type, hls_types_pb2.HLSStructType)
      ptype = StructType(name, struct_type)
    elif name == "ac_channel":
      assert len(ast.type.params_list.exprs) == 1
      channel_type = self.parse_type(ast.type.params_list.exprs[0])
      ptype = ChannelType(channel_type)
      assert is_ref and not is_const
>>>>>>> 6bc29544
    else:
      raise NotImplementedError("Unsupported type:", ast_in)
    
    ptype.is_ref = is_ref
    ptype.is_const = is_const
    
    return ptype

  def get_global_constant(self, name, loc):
    const_val = self.global_decls_[name].fb_expr
    if name not in self.global_literals:
      self.global_literals[name] = self.fb.add_literal_value(const_val, loc)
    return self.global_literals[name], self.global_decls_[name].ctype

  def gen_default_init(self, decl_type, loc_ast):
    """Generates default RValue for C Type.

    Args:
      decl_type: pycparser AST type
      loc_ast: pycparser AST location
    Returns:
      XLR IR function builder value
    """

    loc = translate_loc(loc_ast)
    assert loc is not None
    if isinstance(decl_type, IntType):
      return self.fb.add_literal_bits(
          bits_mod.UBits(value=0, bit_count=decl_type.bit_width), loc)
    elif isinstance(decl_type, BoolType):
      return self.fb.add_literal_bits(
          bits_mod.UBits(value=0, bit_count=1), loc)
    elif isinstance(decl_type, ArrayType):
      default_elem = self.gen_default_init(decl_type.get_element_type(),
                                           loc_ast)
      return self.fb.add_array([default_elem] * decl_type.get_size(),
                               decl_type.get_element_type().get_xls_type(self.p)
                               ,
                               loc)
    elif isinstance(decl_type, StructType):
      elements = []
      for elem_type in decl_type.get_element_types():
        elements.append(self.gen_default_init(elem_type, loc_ast))
      return self.fb.add_tuple(elements, loc)
    else:
      raise NotImplementedError("Cannot generate default for type ", decl_type)

  def gen_convert_ir(self, in_expr, in_type, to_type, loc_ast):
    """Generates XLS IR value conversion to C Type.

    Args:
      in_expr: XLS function builder value
      in_type: C type of input
      to_type: C Type to convert to
      loc_ast: pycparser AST location
    Returns:
      XLS function builder converted value
    """

    loc = translate_loc(loc_ast)

    if isinstance(to_type, StructType):
      return in_expr
    if isinstance(to_type, ArrayType):
      return in_expr
    if isinstance(to_type, BoolType):
      return self.gen_bool_convert(in_expr, in_type, loc)

    expr_width = in_type.bit_width

    if expr_width == to_type.bit_width:
      return in_expr
    elif expr_width < to_type.bit_width:
      if not isinstance(in_type, BoolType) \
        and in_type.signed \
        and to_type.signed:
        return self.fb.add_signext(in_expr, to_type.bit_width, loc)
      else:
        return self.fb.add_zeroext(in_expr, to_type.bit_width, loc)
    else:
      return self.fb.add_bit_slice(in_expr, 0, to_type.bit_width, loc)

  def gen_bool_convert(self, in_expr, in_type, loc):
    loc = translate_loc(loc)

    assert in_type.bit_width > 0
    if in_type.bit_width == 1:
      return in_expr
    else:
      const0 = self.fb.add_literal_bits(
          bits_mod.UBits(value=0, bit_count=in_type.bit_width), loc)
      return self.fb.add_ne(in_expr, const0, loc)

  def _generic_assign(self, lvalue_expr, rvalue, rvalue_type, condition, loc):
    """Assigns to either a raw C Var or a compound (struct, array) reference.

    Args:
      lvalue_expr: Pycparser expression for LValue
      rvalue: XLS function builder RValue
      rvalue_type: C type of RValue
      condition: Condition of assignment
      loc: XLS function builder source location
    """
          
    is_struct = isinstance(lvalue_expr, c_ast.StructRef)
    is_array = isinstance(lvalue_expr, c_ast.ArrayRef)
    impl_ref = "this"
    is_impl_ref = False
    if impl_ref in self.cvars and isinstance(lvalue_expr, c_ast.ID):
      if lvalue_expr.name in self.cvars[impl_ref].ctype.field_indices:
        is_impl_ref = True;
    if is_impl_ref:
      self.assign_compound(lvalue_expr,
                  rvalue,
                  rvalue_type,
                  condition,
                  loc)
    elif is_struct or is_array:
      self.assign_compound(lvalue_expr,
                           rvalue,
                           rvalue_type,
                           condition,
                           loc)
    elif isinstance(lvalue_expr, c_ast.ID):
      self.assign(lvalue_expr.name,
                  rvalue,
                  rvalue_type,
                  condition,
                  loc)
    else:
      raise NotImplementedError("Assigning non-lvalue", str(type(lvalue_expr)))

  def gen_expr_ir(self, stmt_ast, condition):
    """Generates XLS IR value for C expression.

    Args:
      stmt_ast: pycparser C AST for input expression
      condition: XLS IR function builder value for condition of assignment
    Returns:
      XLS IR function builder value for expression
    """

    loc = translate_loc(stmt_ast)
    if isinstance(stmt_ast, c_ast.UnaryOp):
      assert len(stmt_ast.children()) == 1
      operand, operand_type = self.gen_expr_ir(stmt_ast.expr, condition)
      if stmt_ast.op == "-":
        assert isinstance(operand_type, IntType)
        assert operand_type.signed
        return self.fb.add_neg(operand, loc), operand_type
      elif (stmt_ast.op == "++" or
            stmt_ast.op == "--" or
            stmt_ast.op == "p++" or
            stmt_ast.op == "p--"):    # p prefix means post
        assert isinstance(operand_type, IntType)
        synth_literal = c_ast.Constant("int", "1", stmt_ast.coord)
        synth_op = c_ast.BinaryOp(stmt_ast.op[1],
                                  stmt_ast.expr,
                                  synth_literal, stmt_ast.coord)
        r_value, r_type = self.gen_expr_ir(synth_op, condition)
        self._generic_assign(stmt_ast.expr, r_value, r_type, condition, loc)
        if stmt_ast.op[0] == "p":
          return operand, operand_type
        else:
          return r_value, r_type
      elif stmt_ast.op == "~":
        return self.fb.add_not(operand, loc), operand_type
      elif stmt_ast.op == "!":
        const0 = self.fb.add_literal_bits(
            bits_mod.UBits(value=0, bit_count=operand_type.bit_width), loc)
        eq = self.fb.add_eq(operand, const0, loc)
        return eq, BoolType()
      else:
        raise NotImplementedError("Unimplemented unary operator", stmt_ast.op)
    elif isinstance(stmt_ast, c_ast.BinaryOp):
      assert len(stmt_ast.children()) == 2
      left, left_type = self.gen_expr_ir(stmt_ast.left, condition)
      right, right_type = self.gen_expr_ir(stmt_ast.right, condition)
      left_width = left_type.bit_width
      right_width = right_type.bit_width

      left_signed = left_type.signed if isinstance(left_type,
                                                   IntType) else False
      right_signed = right_type.signed if isinstance(right_type,
                                                     IntType) else False

      result_signed = left_signed
      result_native = left_type.native if isinstance(left_type,
                                                     IntType) else True

      add_cmp_fn = None
      if stmt_ast.op == "<":
        add_cmp_fn = self.fb.add_slt if left_signed else self.fb.add_ult
      elif stmt_ast.op == ">":
        add_cmp_fn = self.fb.add_sgt if left_signed else self.fb.add_ugt
      elif stmt_ast.op == "<=":
        add_cmp_fn = self.fb.add_sle if left_signed else self.fb.add_ule
      elif stmt_ast.op == ">=":
        add_cmp_fn = self.fb.add_sge if left_signed else self.fb.add_uge
      elif stmt_ast.op == "==":
        add_cmp_fn = self.fb.add_eq
      elif stmt_ast.op == "!=":
        add_cmp_fn = self.fb.add_ne

      add_logical_fn = None
      if stmt_ast.op == "||":
        add_logical_fn = self.fb.add_or
      elif stmt_ast.op == "&&":
        add_logical_fn = self.fb.add_and

      # Basic arithmetic
      if stmt_ast.op == "+" or stmt_ast.op == "-" or stmt_ast.op == "*":
        binary_op = None
        result_width = max(left_width,
                           right_width) + (0 if result_native else 1)
        if stmt_ast.op == "+":
          binary_op = self.fb.add_add
        elif stmt_ast.op == "-":
          binary_op = self.fb.add_sub
        elif stmt_ast.op == "*":
          result_width = left_width if result_native else (left_width +
                                                           right_width)
          add_mul = self.fb.add_smul if left_signed else self.fb.add_umul
          binary_op = add_mul
        else:
          raise NotImplementedError("Unsupported binary operator", stmt_ast.op)
        if not (isinstance(left_type, IntType) and
                isinstance(right_type, IntType)):
          raise ValueError("Invalid binary operand at " + str(stmt_ast.coord))

        return binary_op(
            self.gen_convert_ir(left, left_type,
                                IntType(result_width,
                                        left_signed,
                                        False),
                                stmt_ast.left),
            self.gen_convert_ir(right, right_type,
                                IntType(result_width,
                                        right_signed,
                                        False),
                                stmt_ast.right),
            loc), IntType(result_width, result_signed, result_native)
      elif stmt_ast.op == "<<":
        result_width = left_width
        result_type = IntType(result_width, left_signed, result_native)
        return self.fb.add_shll(
            self.gen_convert_ir(left, left_type, result_type, stmt_ast.left),
            self.gen_convert_ir(right, right_type, result_type, stmt_ast.right),
            loc), result_type
      elif stmt_ast.op == ">>":
        result_width = left_width
        result_type = IntType(result_width, left_signed, result_native)
        right_converted = self.gen_convert_ir(right,
                                              right_type,
                                              result_type,
                                              stmt_ast.right)
        shr_fn = self.fb.add_shra if left_signed else self.fb.add_shrl
        return shr_fn(
            self.gen_convert_ir(left, left_type, result_type, stmt_ast.left),
            right_converted, loc), result_type
      elif stmt_ast.op == "&":
        result_width = left_width if result_native else max(
            left_width, right_width)
        result_type = IntType(result_width, left_signed, result_native)
        return self.fb.add_and(
            self.gen_convert_ir(left, left_type, result_type, stmt_ast.left),
            self.gen_convert_ir(right, right_type, result_type, stmt_ast.right),
            loc), result_type
      elif stmt_ast.op == "|":
        result_width = left_width if result_native else max(
            left_width, right_width)
        result_type = IntType(result_width, left_signed, result_native)
        return self.fb.add_or(
            self.gen_convert_ir(left, left_type, result_type, stmt_ast.left),
            self.gen_convert_ir(right, right_type, result_type, stmt_ast.right),
            loc), result_type
      elif stmt_ast.op == "^":
        result_width = left_width if result_native else max(
            left_width, right_width)
        result_type = IntType(result_width, left_signed, result_native)
        return self.fb.add_xor(
            self.gen_convert_ir(left, left_type, result_type, stmt_ast.left),
            self.gen_convert_ir(right, right_type, result_type, stmt_ast.right),
            loc), result_type
      elif add_cmp_fn is not None:
        if not (isinstance(left_type, BoolType) or
                isinstance(left_type, IntType)):
          raise ValueError("Invalid operand at " + str(stmt_ast.coord))
        if not (isinstance(right_type, BoolType) or
                isinstance(right_type, IntType)):
          raise ValueError("Invalid operand at " + str(stmt_ast.coord))
        if left_signed != right_signed:
          print("WARNING: Sign mismatch in comparison at " +
                str(stmt_ast.coord))
        result_width = left_width
        left_conv = self.gen_convert_ir(left,
                                        left_type,
                                        IntType(result_width,
                                                left_signed, False),
                                        stmt_ast.left)
        right_conv = self.gen_convert_ir(
            right,
            right_type,
            IntType(result_width, left_signed, False),
            stmt_ast.right)
        return add_cmp_fn(left_conv, right_conv, loc), BoolType()
      elif add_logical_fn is not None:
        left_nz = self.gen_bool_convert(left, left_type, stmt_ast.left)
        right_nz = self.gen_bool_convert(right, right_type, stmt_ast.right)
        return add_logical_fn(left_nz, right_nz, loc), BoolType()
      else:
        raise NotImplementedError("Unknown operator:", stmt_ast.op)
    elif isinstance(stmt_ast, c_ast.TernaryOp):
      cond_expr_raw, cond_type = self.gen_expr_ir(stmt_ast.cond, condition)
      cond_expr = self.gen_bool_convert(cond_expr_raw, cond_type, stmt_ast.cond)
      left_expr, left_type = self.gen_expr_ir(stmt_ast.iftrue, condition)
      right_expr, right_type = self.gen_expr_ir(stmt_ast.iffalse, condition)

      if not isinstance(left_type, type(right_type)):
        raise ValueError("Options for ternary should have the same type")
      if isinstance(left_type, IntType):
        if left_type.signed != right_type.signed:
          raise ValueError("Options for ternary should have the same "
                           "signedness")
        if left_type.bit_width != right_type.bit_width:
          raise ValueError("Options for ternary should have the same width")

      return self.fb.add_sel(cond_expr, left_expr, right_expr, loc), left_type

    elif isinstance(stmt_ast, c_ast.ID):
      if stmt_ast.name in self.cvars:
        if self.cvars[stmt_ast.name] is None:
          raise ValueError("ERROR: Uninitialized variable: ",
                           stmt_ast.name, "at " + str(stmt_ast.coord))
        param = self.cvars[stmt_ast.name].fb_expr
        return param, self.cvars[stmt_ast.name].ctype
      elif stmt_ast.name in self.global_decls_:
        return self.get_global_constant(stmt_ast.name, translate_loc(stmt_ast))
      else:
        raise ValueError("ERROR: Unknown variable", stmt_ast.name,
                         "at " + str(stmt_ast.coord))

    elif isinstance(stmt_ast, c_ast.Constant):
      value, ctype = parse_constant(stmt_ast)
      return self.fb.add_literal_bits(
          bits_mod.UBits(value=value, bit_count=ctype.bit_width),
          translate_loc(stmt_ast)), ctype
    elif isinstance(stmt_ast, c_ast.FuncCall):
      # Check for built in integer types
      if isinstance(stmt_ast.name, c_ast.ID):
        id_name = stmt_ast.name.name
        if id_name in self.functions_:
          func = self.functions_[id_name]
          args_bvalues = []

          assert isinstance(stmt_ast.args, c_ast.ExprList)

          if len(stmt_ast.args.exprs) != len(func.params):
            raise ValueError("Wrong number of args for function call")

          param_types_array = []
          
          for name_and_type in func.params.items():
            param_types_array.append(name_and_type)
      
          for arg_idx in range(0, len(stmt_ast.args.exprs)):
            stmt = stmt_ast.args.exprs[arg_idx]
            arg_expr, arg_expr_type = self.gen_expr_ir(stmt, condition)
            _, arg_type = param_types_array[arg_idx]
            conv_arg = self.gen_convert_ir(arg_expr,
                                           arg_expr_type,
                                           arg_type,
                                           stmt)
            args_bvalues.append(conv_arg)
          
          invoke_returned = self.fb.add_invoke(args_bvalues, func.fb_expr, loc)

          # Handle references
          void_return = isinstance(func.return_type, VoidType)
          unpacked_returns = []
          unpacked_return_types = []

          params_by_index = []

          for name in func.params:
            params_by_index.append(func.params[name])
          if func.count_returns() == 1:
            unpacked_returns.append(invoke_returned)
            if not void_return:
              unpacked_return_types.append(func.return_type)
            else:
              ref_idx = func.get_ref_param_indices()[0]
              unpacked_return_types.append(params_by_index[ref_idx])
           
          elif func.count_returns() > 1:
            for idx in range(0, func.count_returns()):
              unpacked_returns.append(
                  self.fb.add_tuple_index(invoke_returned, idx, loc))
              if idx == 0 and not void_return:
                unpacked_return_types.append(func.return_type)
              else:
                unpacked_return_types.append(
                    params_by_index[func.get_ref_param_indices()[idx-1]])

          ret_val = None
          if not void_return:
            ret_val = unpacked_returns[0]
            del unpacked_returns[0]
            del unpacked_return_types[0]

          ref_params = func.get_ref_param_indices()
          for ref_idx in range(len(unpacked_returns)):
            param_idx = ref_params[ref_idx]
            expr = stmt_ast.args.exprs[param_idx]

            self._generic_assign(expr,
                                 unpacked_returns[ref_idx],
                                 unpacked_return_types[ref_idx],
                                 condition,
                                 translate_loc(stmt_ast))

          return ret_val, func.return_type
        else:
          raise ValueError("ERROR: Unknown function", id_name)
      elif isinstance(stmt_ast.name, c_ast.StructRef):
        struct_ast = stmt_ast.name
        left_var = struct_ast.name
        assert struct_ast.type == "."
        template_ast = struct_ast.field
        # TODO(seanhaskell): What's going on here? Strange C AST form
        if isinstance(template_ast, c_ast.ID):
          template_ast = template_ast.name
        if isinstance(template_ast, c_ast.TemplateInst):
          if template_ast.expr == "slc":
            left_fb, left_type = self.gen_expr_ir(left_var, condition)
            assert len(template_ast.params_list.exprs) == 1
            width_expr = template_ast.params_list.exprs[0]
            # TODO(seanhaskell): Allow const expressions to specify width
            assert isinstance(width_expr, c_ast.Constant)
            width = int(width_expr.value)
            assert isinstance(stmt_ast.args, c_ast.ExprList)
            assert len(stmt_ast.args.exprs) == 1
            offset_expr = stmt_ast.args.exprs[0]
            if isinstance(offset_expr, c_ast.Constant):
              ret_fb = self.fb.add_bit_slice(left_fb,
                                             int(offset_expr.value),
                                             width,
                                             loc)
            else:
              offset_val, offset_type = self.gen_expr_ir(offset_expr, condition)
              assert isinstance(offset_type, IntType)
              shift_fb = self.fb.add_shrl(left_fb, offset_val)
              ret_fb = self.fb.add_bit_slice(shift_fb,
                                             0,   # Already shifted
                                             width,
                                             loc)

            return ret_fb, IntType(width, left_type.signed, False)
          else:
            raise NotImplementedError("Unknown non-template function on int",
                                      template_ast.expr)
        elif template_ast == "set_slc":
          assert len(stmt_ast.args.exprs) == 2
          offset_ast = stmt_ast.args.exprs[0]
          assert isinstance(offset_ast, c_ast.Constant)
          offset, offset_type = parse_constant(offset_ast)
          assert isinstance(offset_type, IntType)
          value_expr, value_type = self.gen_expr_ir(stmt_ast.args.exprs[1],
                                                    condition)

          # Check rvalue type
          assert isinstance(value_type, IntType)
          assert not value_type.native

          l_o_value, l_o_type = self.gen_expr_ir(left_var, condition)
          assert isinstance(l_o_type, IntType)

          concat_list = [value_expr]

          if offset > 0:
            concat_list.append(
                self.fb.add_bit_slice(l_o_value, 0, offset, loc))

          right_hand_bits = l_o_type.bit_width - (
              offset + value_type.bit_width)
          if right_hand_bits > 0:
            concat_list.insert(
                0,
                self.fb.add_bit_slice(l_o_value,
                                      offset + value_type.bit_width,
                                      right_hand_bits, loc))

          r_expr = self.fb.add_concat(concat_list, loc)
          r_type = IntType(l_o_type.bit_width, l_o_type.signed, False)

          self._generic_assign(left_var, r_expr, r_type, condition,
                               translate_loc(stmt_ast))
<<<<<<< HEAD
        elif isinstance(stmt_ast, c_ast.FuncCall):
          struct_id_ast = struct_ast.name
          struct_id_name = struct_id_ast.name
          struct_func_name = struct_ast.field.name

          if struct_id_ast:
            struct = self.cvars[struct_id_name]
            struct_type = struct.ctype

            struct_class = self.hls_types_by_name_[struct_type.name]
            if struct_class:
              full_func_name = str(struct_class) + "::" + struct_func_name
              struct_func = self.functions_[full_func_name]
         
              if struct_func:
                args_bvalues = []
                args_bvalues.append(struct.fb_expr)
                   
                param_types_array = []

                for name_and_type in struct_func.params.items():
                  param_types_array.append(name_and_type)

                if isinstance(stmt_ast.args, c_ast.ExprList):
                  if len(stmt_ast.args.exprs)+1 != len(struct_func.params):
                    raise ValueError("Wrong number of args for function call")
                  for arg_idx in range(0, len(stmt_ast.args.exprs)):
                    stmt = stmt_ast.args.exprs[arg_idx]
                    arg_expr, arg_expr_type = self.gen_expr_ir(stmt, condition)
                    _, arg_type = param_types_array[arg_idx]
                    conv_arg = self.gen_convert_ir(arg_expr,
                                                   arg_expr_type,
                                                   arg_type,
                                                   stmt)
                    args_bvalues.append(conv_arg)
                invoke_returned = self.fb.add_invoke(args_bvalues, struct_func.fb_expr, loc)

                #Handling for references
                void_return = isinstance(struct_func.return_type, VoidType)
                unpacked_returns = []
                unpacked_return_types = []

                params_by_index = []

                for name in struct_func.params:
                  params_by_index.append(struct_func.params[name])

                if struct_func.count_returns() == 1:
                  unpacked_returns.append(invoke_returned)
                  if not void_return:
                    unpacked_return_types.append(struct_func.return_type)
                  else:
                    ref_idx = struct_func.get_ref_param_indices()[0]
                    unpacked_return_types.append(params_by_index[ref_idx])

                elif struct_func.count_returns() > 1:
                  for idx in range(0, struct_func.count_returns()):
                    unpacked_returns.append(
                        self.fb.add_tuple_index(invoke_returned, idx, loc))
                    if idx == 0 and not void_return:
                      unpacked_return_types.append(struct_func.return_type)
                    else:
                      unpacked_return_types.append(
                            params_by_index[struct_func.get_ref_param_indices()[idx-1]])
                ret_val = None
                if not void_return:
                  ret_val = unpacked_returns[0]
                  del unpacked_returns[0]
                  del unpacked_return_types[0]

                ref_params = struct_func.get_ref_param_indices()
                #assign implicit ref to struct and del
                struct.fb_expr = unpacked_returns[0]
                del unpacked_returns[0]
                del unpacked_return_types[0]
                
                if stmt_ast.args:
                  for ref_idx in range(len(unpacked_returns)):
                    param_idx = ref_params[ref_idx]
                    expr = stmt_ast.args.exprs[param_idx]

                    self._generic_assign(expr, 
                                         unpacked_returns[ref_idx],
                                         unpacked_return_types[ref_idx],
                                         condition,
                                         translate_loc(stmt_ast))
                
                return ret_val, struct_func.return_type
            else:
              raise ValueError("Unsupported object class" + stmt_ast.coord)
          else:
              raise ValueError("Uninitialized object " + stmt_ast.coord)
=======
        elif template_ast == "read":
          assert isinstance(left_var, c_ast.ID)
          assert stmt_ast.args is None
          left_fb, left_type = self.gen_expr_ir(left_var, condition)
          assert isinstance(left_type, ChannelType)
          assert left_type.is_input
          self.read_tokens[id(left_fb)] = left_var.name
          return left_fb, left_type.channel_type
        elif template_ast == "write":
          assert len(stmt_ast.args.exprs) == 1
          obj = stmt_ast.args.exprs[0]
          assert isinstance(left_var, c_ast.ID)

          obj_expr, obj_type = self.gen_expr_ir(obj, condition)

          in_ch_name = self.read_tokens[id(obj_expr)]
          out_ch_name = left_var.name

          # z
          self.assign(out_ch_name, obj_expr, obj_type, condition, loc)
          # in vz -> out lz
          self.assign(out_ch_name + "_lz",
                      self.cvars[in_ch_name + "_vz"].fb_expr,
                      self.cvars[in_ch_name + "_vz"].ctype, condition, loc)
          # out vz -> in lz
          self.assign(in_ch_name + "_lz",
                      self.cvars[out_ch_name + "_vz"].fb_expr,
                      self.cvars[out_ch_name + "_vz"].ctype, condition, loc)

          # vz_name = right_name + "_vz"
          # lz_name = right_name + "_lz"

          return None, VoidType()
>>>>>>> 6bc29544
        else:
          raise NotImplementedError("Unsupported method", template_ast)
      else:
        raise NotImplementedError("Unsupported construct", type(stmt_ast.name))
    elif isinstance(stmt_ast, c_ast.Cast):
      parsed_type = self.parse_type(stmt_ast.to_type)
      if isinstance(parsed_type, IntType) or isinstance(parsed_type, BoolType):
        fb_expr, fb_type = self.gen_expr_ir(stmt_ast.expr, condition)
        return self.gen_convert_ir(fb_expr,
                                   fb_type,
                                   parsed_type,
                                   stmt_ast.expr), parsed_type
      else:
        raise NotImplementedError("Only integer casts supported")
    elif isinstance(stmt_ast, c_ast.ArrayRef):
      index_expr, index_type = self.gen_expr_ir(stmt_ast.subscript, condition)
      assert isinstance(index_type, IntType)

      left_expr, left_type = self.gen_expr_ir(stmt_ast.name, condition)
      if left_expr is not None:
        if isinstance(left_type, ArrayType):
          return self.fb.add_array_index(left_expr, index_expr,
                                         loc), left_type.get_element_type()
        elif isinstance(left_type, IntType):
          # TODO(seanhaskell): Allow variable offset.
          # TODO(seanhaskell): Need function_builder support
          offset_expr = stmt_ast.subscript
          assert isinstance(offset_expr, c_ast.Constant)
          return self.fb.add_bit_slice(left_expr, int(offset_expr.value), 1,
                                       loc), IntType(1, False, False)
        else:
          raise NotImplementedError("Array reference of unsupported "
                                    "lparam type:", type(left_type))

      else:
        assert isinstance(stmt_ast.name, c_ast.ID)
        assert stmt_ast.name.name in self.global_decls_
        # Re-use literals
        array_literal, element_type = self.get_global_constant(
            stmt_ast.name.name, translate_loc(stmt_ast.name))
        return self.fb.add_array_index(array_literal, index_expr,
                                       loc), element_type
    elif isinstance(stmt_ast, c_ast.StructRef):
      left_expr, left_type = self.gen_expr_ir(stmt_ast.name, condition)

      assert isinstance(left_type, StructType)
      assert isinstance(stmt_ast.field, c_ast.ID)
      right_name = stmt_ast.field.name

      field_indices = left_type.get_field_indices()
      assert right_name in field_indices
      field_index = field_indices[right_name]

      return self.fb.add_tuple_index(
          left_expr, field_index, loc), left_type.get_element_type(right_name)
    else:
      raise NotImplementedError("ERROR: Unsupported expression AST: ",
                                type(stmt_ast))

  def gen_ir(self):
    """Generates XLS IR value for C source file, once parse()'d.

    Returns:
      A string containing the resulting XLS IR
    """

    p = ir_package.Package(self.package_name_)

    for f_name, func in self.functions_.items():

      self.fb = function_builder.FunctionBuilder(f_name, p)
      self.p = p

      # Parameter / variable IR values by name
      # Parameter / variable types by name
      self.cvars = {}
      # Variable redirection: const is False, normal is True,
      #     references have name
      self.lvalues = {}
      # Literals for const arrays
      self.global_literals = {}
      # For break/continue
      self.continue_condition = None
      self.break_condition = None
      # Input read tokens
      self.read_tokens = {}

      self.channel_params = []

      for p_name, ptype in func.params.items():
        if not isinstance(ptype, ChannelType):
          self.cvars[p_name] = CVar(
              self.fb.add_param(p_name, ptype.get_xls_type(p), func.loc), ptype)
          self.lvalues[p_name] = not ptype.is_const
        else:
          bit_type = BoolType()
          self.cvars[p_name + "_vz"] = CVar(
              self.fb.add_param(p_name + "_vz", p.get_bits_type(1), func.loc),
              bit_type)
          self.channel_params.append((p_name + "_vz", 1))
          self.cvars[p_name + "_lz"] = CVar(
              self.gen_default_init(bit_type, func.loc), bit_type)
          self.lvalues[p_name + "_lz"] = True
          if ptype.is_input:
            self.cvars[p_name] = CVar(
                self.fb.add_param(p_name + "_z",
                                  ptype.channel_type.get_xls_type(p), func.loc),
                ptype)
            self.channel_params.append(
                (p_name + "_z", ptype.channel_type.bit_width))
          else:
            self.cvars[p_name] = CVar(
                self.gen_default_init(ptype.channel_type, func.loc),
                ptype.channel_type)
            self.lvalues[p_name] = True

      # Add local vars for class functions
      local_cvars = {}
      if func.is_class_func:
        func_class = self.hls_types_by_name_[func.class_name]
        cvars = func_class.get_struct_members()
        impl_ref = self.cvars["this"]
        field_indices = impl_ref.ctype.get_field_indices();
        for name, cvar in cvars.items():
          self.cvars[name] = cvar
          var_idx = field_indices[name]
          self.cvars[name].fb_expr = self.fb.add_tuple_index(
                                        impl_ref.fb_expr, var_idx, func.loc) 
          self.lvalues[name] = not cvar.ctype.is_const
      if not func.body_ast:
        continue

      # Function body
      
      ret_vals = self.gen_ir_block(func.body_ast.children(), None, local_cvars)
      # Add in reference params
      reference_param_names = func.get_ref_param_names()
      
      returns = []

      # Combine returns
      if not isinstance(func.return_type, VoidType):
        # Last return should be unconditional
        default_return_index = -1
        for idx in range(0, len(ret_vals)):
          if ret_vals[idx].condition is None:
            assert default_return_index < 0
            default_return_index = idx

        if default_return_index < 0:
          print("WARNING: Adding 0 for default (unqualified) return")
          ret_vals.append(
              RetVal(
                  None,
                  self.fb.add_literal_value(
                      ir_value.Value(
                          bits_mod.UBits(
                              value=0, bit_count=func.return_type.bit_width)),
                      func.loc), func.return_type))
          default_return_index = len(ret_vals) - 1
 
        assert default_return_index >= 0
        ret_expr = self.gen_convert_ir(ret_vals[default_return_index].fb_expr,
                                       ret_vals[default_return_index]\
                                       .return_type,
                                       func.return_type,
                                       func.loc)

        for i in reversed(range(0, len(ret_vals))):
          if i == default_return_index:
            continue

          conv_expr = self.gen_convert_ir(ret_vals[i].fb_expr,
                                          ret_vals[i].return_type,
                                          func.return_type,
                                          func.loc)
          ret_expr = self.fb.add_sel(ret_vals[i].condition, conv_expr, ret_expr,
                                     func.loc)

        assert ret_expr is not None
        returns.append(ret_expr)
      if reference_param_names:
        returns = returns + list(
            [self.cvars[name].fb_expr for name in reference_param_names])

      # Add channel returns
      self.channel_returns = []
      for pname, ptype in func.params.items():
        if isinstance(ptype, ChannelType):
          returns.append(self.cvars[pname + "_lz"].fb_expr)
          self.channel_returns.append((pname + "_lz", 1))
          if not ptype.is_input:
            returns.append(self.cvars[pname].fb_expr)
            self.channel_returns.append(
                (pname + "_z", ptype.channel_type.bit_width))

      if func.count_returns() > 1:
        self.fb.add_tuple(returns, func.loc)
      elif func.count_returns() == 1:
        # Ensure return value is the last thing
        self.fb.add_identity(returns[0], func.loc)
      else:
        raise NotImplementedError("ERROR: Void function with no reference"
                                  " parameters doesn't make sense with XLS")

      func.set_fb_expr(self.fb.build())

    return p

  def gen_ir_block_compound_or_single(self,
                                      ast,
                                      condition,
                                      inject_local_vars,
                                      switch_case_block=False):
    """Generate XLS IR for either a single ASR expression or a compound.

    Args:
      ast: C AST root
      condition: Condition for assignments
      inject_local_vars: Extra local variables, like counter in for loop
      switch_case_block: Inside case?
    Returns:
      List of RetVals
    """

    true_stmts = []
    if isinstance(ast, c_ast.Compound):
      true_stmts += ast.block_items if (ast.block_items is not None) else []
    elif isinstance(ast, list):
      true_stmts = ast
    else:
      true_stmts = [ast]

    return self.gen_ir_block(
        [("dummy", x) for x in true_stmts],
        condition, inject_local_vars, switch_case_block)

  def assign(self, name, r_expr, r_type, condition, loc):
    """Generate an assignment (LValue).

    Args:
      name: Variable name
      r_expr: XLS function builder RValue
      r_type: C type of RValue
      condition: Condition of assignment
      loc: XLS function builder source location
    """

    if name not in self.cvars:
      raise ValueError("ERROR: Assignment to unknown variable", name)
    # Check constness
    if not self.lvalues[name]:
      raise NotImplementedError("Asignment to const variable ", name)
    assert self.lvalues[name]

    loc = translate_loc(loc)
    converted = self.gen_convert_ir(r_expr,
                                    r_type,
                                    self.cvars[name].ctype,
                                    loc)

    if self.continue_condition is not None:
      condition = self.combine_condition_can_be_none(
          condition, self.fb.add_not(self.continue_condition, loc), True, loc)
    if self.break_condition is not None:
      condition = self.combine_condition_can_be_none(
          condition, self.fb.add_not(self.break_condition, loc), True, loc)
    if condition is not None:
      converted = self.fb.add_sel(condition, converted,
                                  self.cvars[name].fb_expr, loc)
    self.cvars[name].fb_expr = converted

  def assign_compound(self, lvalue_ast, r_expr, r_type, condition, loc):
    """Generate an assignment to a compound type (Struct, Array).

    Args:
      lvalue_ast: Variable C AST
      r_expr: XLS function builder RValue
      r_type: C type of RValue
      condition: Condition of assignment
      loc: XLS function builder source location
    """

    compound_node = lvalue_ast
    compound_lvals = [compound_node]
    # assign for class members
    if isinstance(lvalue_ast, c_ast.ID):
      field_name = lvalue_ast.name
      assign_name = "this"
      impl_ref = self.cvars[assign_name]
      left_expr, left_type = impl_ref.fb_expr, impl_ref.ctype
      element_values = []
      field_indices = impl_ref.ctype.get_field_indices()
      field_index = field_indices[field_name]
      element_type = left_type.get_element_type(field_name)
      r_expr = self.gen_convert_ir(r_expr, r_type, element_type, lvalue_ast)
      for _, index in field_indices.items():
        if index == field_index:
          element_values.append(r_expr)
        else:
          element_values.append(
              self.fb.add_tuple_index(left_expr, index, loc))

      r_expr = self.fb.add_tuple(element_values, loc)
      r_type = left_type
    else:
      while isinstance(compound_node.name, c_ast.StructRef) or \
          isinstance(compound_node.name, c_ast.ArrayRef):
        compound_node = compound_node.name
        compound_lvals = compound_lvals + [compound_node]
      assert isinstance(compound_lvals[-1].name, c_ast.ID)
      assign_name = compound_lvals[-1].name.name
      if assign_name not in self.cvars:
        raise ValueError("ERROR: Assignment to unknown variable", assign_name)
    
      for compound_lval in compound_lvals:
        left_expr, left_type = self.gen_expr_ir(compound_lval.name, condition)
        if isinstance(compound_lval, c_ast.StructRef):

          element_values = []

          field_indices = left_type.get_field_indices()
          field_index = field_indices[compound_lval.field.name]
          element_type = left_type.get_element_type(compound_lval.field.name)
          r_expr = self.gen_convert_ir(r_expr, r_type, element_type, lvalue_ast)
          for _, index in field_indices.items():
            if index == field_index:
              element_values.append(r_expr)
            else:
              element_values.append(
                  self.fb.add_tuple_index(left_expr, index, loc))

          r_expr = self.fb.add_tuple(element_values, loc)
          r_type = left_type
        elif isinstance(compound_lval, c_ast.ArrayRef):
          if not isinstance(compound_lval.subscript, c_ast.Constant):
            raise NotImplementedError("Variable array indexing")
          elem_index, elem_type = parse_constant(compound_lval.subscript)
          if not isinstance(elem_type, IntType):
            raise ValueError("Array index must be integer")

          element_values = []

          r_expr = self.gen_convert_ir(r_expr,
                                     r_type,
                                     left_type.get_element_type(),
                                     lvalue_ast)

          for index in range(0, left_type.get_size()):
            if index == elem_index:
              element_values.append(r_expr)
            else:
              element_values.append(
                  self.fb.add_array_index(
                      left_expr,
                      self.fb.add_literal_bits(
                          bits_mod.UBits(value=index,
                                         bit_count=elem_type.bit_width),
                          loc), loc))

          r_expr = self.fb.add_array(
              element_values,
              left_type.get_element_type().get_xls_type(self.p), loc)
          r_type = left_type
        else:
          raise NotImplementedError("Unknown compound in assignment",
                                  type(compound_lval))
    self.assign(assign_name, r_expr, r_type, condition, loc)

  def combine_condition_can_be_none(self, acond, bcond, use_and, loc):
    if (acond is not None) and (bcond is not None):
      return self.fb.add_and(acond, bcond, loc) if use_and else self.fb.add_or(
          acond, bcond, loc)
    else:
      if acond is not None:
        return acond
      else:
        return bcond

  def gen_ir_block(self,
                   stmt_list,
                   condition,
                   inject_local_vars,
                   switch_case_block=False):
    """Generate an XLS IR block from a C AST block.

    Args:
      stmt_list: List of pycparser C AST nodes
      condition: Condition of assignments
      inject_local_vars: Extra local variables, like in a for loop
      switch_case_block: Inside of a switch case?
    Returns:
      List of RetVal
    """

    # Private context (variables etc)
    prev_cvars = self.cvars
    self.cvars = copy.copy(self.cvars)

    if inject_local_vars is not None:
      for name, cvar in inject_local_vars.items():
        if name in self.cvars:
          raise ValueError("Variable '", name,
                           "' already declared in this scope")
        self.cvars[name] = cvar
    ret_vals = []
    next_line_pragma = None
    for _, stmt in stmt_list:
      loc = translate_loc(stmt)
      this_line_pragma = next_line_pragma
      next_line_pragma = None
      if isinstance(stmt, c_ast.Return):
        ret_val, ret_type = self.gen_expr_ir(stmt.expr, condition)
        ret_vals.append(RetVal(condition, ret_val, ret_type))
        break  # Ignore the rest of the block
      elif isinstance(stmt, c_ast.Decl): 
        if stmt.name is None:
          stmt.name = stmt.type.name + "decl"
        if stmt.name in self.cvars:
          raise ValueError("Variable '", stmt.name,
                           "' already declared in this scope")
        decl_type = self.parse_type(stmt.type)
        self.cvars[stmt.name] = CVar(None, decl_type) 
        self.lvalues[stmt.name] = not decl_type.is_const
        if stmt.init is not None:
          if isinstance(stmt.init, c_ast.InitList):
            if not isinstance(decl_type, ArrayType):
              raise NotImplementedError("Initializer list for non-array")
            if len(stmt.init.exprs) != decl_type.get_size():

              raise ValueError("Number of initializers doesn't match"
                               " array size")
            elements = []
            for index in range(0, decl_type.get_size()):
              init_expr_ast = stmt.init.exprs[index]
              init_expr, init_type = self.gen_expr_ir(init_expr_ast, condition)
              elements.append(
                  self.gen_convert_ir(init_expr,
                                      init_type,
                                      decl_type.get_element_type(),
                                      init_expr_ast))
            self.cvars[stmt.name].fb_expr = self.fb.add_array(
                elements,
                decl_type.get_element_type().get_xls_type(self.p), loc)
          else:
            init_val, init_type = self.gen_expr_ir(stmt.init, condition)
            self.cvars[stmt.name].fb_expr = self.gen_convert_ir(
                init_val, init_type, decl_type, stmt)
        else:
          self.cvars[stmt.name].fb_expr = self.gen_default_init(decl_type, stmt)
      elif isinstance(stmt, c_ast.Assignment) or isinstance(
          stmt, c_ast.FuncCall):
        if isinstance(stmt, c_ast.FuncCall): 
          self.gen_expr_ir(stmt, condition)
        else:
          synth_op = None

          if stmt.op == "=":
            synth_op = stmt.rvalue
          else:
            assert stmt.op[len(stmt.op) - 1] == "="
            synth_op = c_ast.BinaryOp(stmt.op[0:len(stmt.op) - 1], stmt.lvalue,
                                      stmt.rvalue, stmt.coord)

          r_expr, r_type = self.gen_expr_ir(synth_op, condition)

          self._generic_assign(stmt.lvalue, r_expr, r_type, condition, loc)
      elif isinstance(stmt, c_ast.Pragma):
        next_line_pragma = stmt
      elif isinstance(stmt, c_ast.For):
        if (self.continue_condition is not None) or \
           (self.break_condition is not None):
          raise NotImplementedError("ERROR: TODO: Nested for loops")

        self.continue_condition = None
        self.break_condition = None

        unroll = False
        if this_line_pragma is not None:
          if this_line_pragma.string == "hls_unroll yes":
            unroll = True
          else:
            raise ValueError("Unknown pragma:", this_line_pragma.string)

        if not unroll:
          raise NotImplementedError(
              "Only unrolled loops supported for now. "
              "Use #pragma hls_unroll yes")

        # Enforce a simple form
        assert isinstance(stmt.init, c_ast.DeclList)
        assert len(stmt.init.decls) == 1

        decl = stmt.init.decls[0]
        assert isinstance(decl, c_ast.Decl)
        counter_name = decl.name
        assert counter_name not in self.cvars
        counter_type = self.parse_type(decl.type)
        assert isinstance(decl.init, c_ast.Constant)
        counter_start = int(decl.init.value)
        assert counter_type.bit_width == 32
        assert counter_type.native
        assert counter_type.signed

        assert isinstance(stmt.cond, c_ast.BinaryOp)
        assert stmt.cond.op == "<"
        assert isinstance(stmt.cond.left, c_ast.ID)
        assert stmt.cond.left.name == counter_name
        assert isinstance(stmt.cond.right, c_ast.Constant)
        counter_end = int(stmt.cond.right.value)

        for count in range(counter_start, counter_end):

          counter_cvar = CVar(
              self.fb.add_literal_bits(
                  bits_mod.UBits(value=count, bit_count=32), loc),
              IntType(32, True, True))

          c_ast.Constant(decl.type, count)

          self.continue_condition = None
          ret_vals += self.gen_ir_block_compound_or_single(
              stmt.stmt, condition, {counter_name: counter_cvar})

      elif isinstance(stmt, c_ast.If):
        cond_expr_raw, cond_type = self.gen_expr_ir(stmt.cond, condition)
        cond_expr = self.gen_bool_convert(cond_expr_raw, cond_type, stmt.cond)

        if condition is None:
          compound_condition = cond_expr
        else:
          compound_condition = self.fb.add_and(condition, cond_expr, loc)

        ret_vals += self.gen_ir_block_compound_or_single(stmt.iftrue,
                                                         compound_condition,
                                                         None)

        if stmt.iffalse is not None:
          not_cond_expr = self.fb.add_not(cond_expr, loc)

          if condition is None:
            not_compound_condition = not_cond_expr
          else:
            not_compound_condition = self.fb.add_and(condition, not_cond_expr,
                                                     loc)

          ret_vals += \
              self.gen_ir_block_compound_or_single(stmt.iffalse,
                                                   not_compound_condition,
                                                   None)

      elif isinstance(stmt, c_ast.Continue) or isinstance(stmt, c_ast.Break):
        if not switch_case_block:
          if isinstance(stmt, c_ast.Continue):
            self.continue_condition = self.combine_condition_can_be_none(
                self.continue_condition, condition, False, translate_loc(stmt))
            break  # Ignore the rest of the block
          else:
            self.break_condition = self.combine_condition_can_be_none(
                self.break_condition, condition, False, translate_loc(stmt))
            break  # Ignore the rest of the block
        else:
          if isinstance(stmt, c_ast.Break):
            break  # Ignore the rest of the block
          else:
            raise NotImplementedError("continue in switch")
      elif isinstance(stmt, c_ast.Switch):
        cond_expr, cond_type = self.gen_expr_ir(stmt.cond, condition)
        if not isinstance(cond_type, IntType):
          raise ValueError("Switch must be on integer")
        assert isinstance(stmt.stmt, c_ast.Compound)
        next_is_default = False
        case_falls_thru = False
        fall_thru_cond = None
        for item in stmt.stmt.block_items:
          if isinstance(item, c_ast.Case):
            case_expr, case_type = self.gen_expr_ir(item.expr, condition)
            conv_case = self.gen_convert_ir(
                case_expr,
                case_type,
                IntType(cond_type.bit_width, cond_type.signed, False),
                item)
            case_loc = translate_loc(item.expr)
            case_condition = self.fb.add_eq(cond_expr, conv_case, case_loc)
            
            if case_falls_thru:
                case_condition = self.fb.add_or(fall_thru_cond, case_condition, case_loc)
                case_falls_thru = False
            else:
                fall_thru_cond = case_condition                         
            if condition is None:
              compound_condition = case_condition
            else:
              compound_condition = self.fb.add_and(condition, case_condition,
                                                   case_loc)
            ret_stmt = self.gen_ir_block_compound_or_single(
                item.stmts, compound_condition, None, True)
            if not ret_stmt:
              case_falls_thru = True
            if next_is_default:
              ret_vals += self.gen_ir_block_compound_or_single(
                  item.stmts, condition, None, True)
            ret_vals += ret_stmt
            next_is_default = False
          else:
            assert isinstance(item, c_ast.Default)
            ret_stmt = self.gen_ir_block_compound_or_single(
                item.stmts, condition, None, True)
            # TODO(seanhaskell): Also break
            if not ret_stmt:
              next_is_default = True
            else:
              case_falls_thru = False
            ret_vals += ret_stmt
      elif isinstance(stmt, c_ast.EmptyStatement):
        pass
      elif isinstance(stmt, c_ast.UnaryOp):
        self.gen_expr_ir(stmt, condition)
      else:
        stmt.show()
        raise NotImplementedError("Unsupported construct in function body " +
                                  str(type(stmt)))

    # Restore context (variables etc)
    updated_cvars = self.cvars
    self.cvars = prev_cvars

    # Merge contexts (update assignments)
    for name in updated_cvars.keys():
      was_injected = False
      if inject_local_vars is not None:
        was_injected = name in inject_local_vars.keys()

      if (name in self.cvars.keys()) and not was_injected:
        self.cvars[name] = updated_cvars[name]

    return ret_vals<|MERGE_RESOLUTION|>--- conflicted
+++ resolved
@@ -156,7 +156,6 @@
     self.struct = struct
     self.field_indices = {}
     self.element_types = {}
-<<<<<<< HEAD
     if isinstance(struct, c_ast.Struct):
       self.is_const = False
       for decl in struct.decls:
@@ -199,29 +198,6 @@
           self.element_types[name] = StructType(name, field.as_struct)
         else:
           raise NotImplementedError("Unsupported field type for field", name,
-=======
-    self.bit_width = 0
-    for named_field in self.struct.fields:
-      name = named_field.name
-      field = named_field.hls_type
-      self.field_indices[name] = len(self.field_indices)
-      if field.HasField("as_int"):
-        self.element_types[name] = IntType(field.as_int.width,
-                                           field.as_int.signed,
-                                           False)
-      elif field.HasField("as_struct"):
-        self.element_types[name] = StructType(name, field.as_struct)
-      elif field.HasField("as_array"):
-        if not field.as_array.HasField("int_element_type"):
-          raise NotImplementedError("Unsupported element type for array")
-
-        elem_type = IntType(field.as_array.int_element_type.width,
-                            field.as_array.int_element_type.signed, False)
-
-        self.element_types[name] = ArrayType(elem_type, field.as_array.count)
-      else:
-        raise NotImplementedError("Unsupported field type for field", name,
->>>>>>> 6bc29544
                                   ":", type(field))
       self.bit_width = self.bit_width + self.element_types[name].bit_width
 
@@ -240,7 +216,6 @@
     if isinstance(self.struct, c_ast.Struct):
       for name in self.element_types:
         element_xls_types.append(self.element_types[name].get_xls_type(p))
-<<<<<<< HEAD
     else:
       for named_field in self.struct.fields:
         name = named_field.name
@@ -249,16 +224,11 @@
           element_xls_types.append(p.get_bits_type(field.as_int.width))
         elif field.HasField("as_struct"):
           element_xls_types.append(self.element_types[name].get_xls_type(p))
+        elif field.HasField("as_array"):
+          element_xls_types.append(self.element_types[name].get_xls_type(p))
         else:
           raise NotImplementedError("Unsupported struct field type in C AST",
-                                    type(field))
-=======
-      elif field.HasField("as_array"):
-        element_xls_types.append(self.element_types[name].get_xls_type(p))
-      else:
-        raise NotImplementedError("Unsupported struct field type in C AST",
                                   type(field))
->>>>>>> 6bc29544
 
     return p.get_tuple_type(element_xls_types)
 
@@ -364,15 +334,7 @@
       self.params["this"] = class_struct
     if param_list is not None: 
       for name, child in param_list.children():
-<<<<<<< HEAD
-        assert isinstance(child, (c_ast.Typename, c_ast.Decl)) 
-        if isinstance(child, c_ast.Decl):
-          name = child.name 
-          self.params[name] = translator.parse_type(child.type)
-    
-    
-=======
-        assert isinstance(child, c_ast.Decl)
+        assert isinstance(child, (c_ast.Typename, c_ast.Decl)
 
         name = child.name
 
@@ -389,7 +351,6 @@
     # parse body
     self.body_ast = ast.body
 
->>>>>>> 6bc29544
   def set_fb_expr(self, fb_expr):
     self.fb_expr = fb_expr
 
@@ -564,7 +525,6 @@
           for val in enum_list.enumerators:
             assert isinstance(val, c_ast.Enumerator)
             assert val.name not in self.global_decls_
-<<<<<<< HEAD
             if val.value is None:
                 const_type = IntType(32, True, True)
             else:
@@ -573,16 +533,6 @@
             const_expr = ir_value.Value(
                 bits_mod.UBits(
                     value= enum_curr_val, bit_count=const_type.bit_width))
-=======
-            if val.value is not None:
-              const_val, const_type = parse_constant(val.value)
-              enum_curr_val = int(const_val)
-            else:
-              const_type = IntType(32, True, True)
-            const_expr = ir_value.Value(
-                bits_mod.UBits(
-                    value=enum_curr_val, bit_count=const_type.bit_width))
->>>>>>> 6bc29544
             self.global_decls_[val.name] = CVar(const_expr, const_type)
             enum_curr_val += 1
         else:
@@ -676,21 +626,16 @@
     elif m_signed is not None:
       ptype = IntType(int(m_signed.group(1)), True, False)
     elif struct_type is not None:
-<<<<<<< HEAD
       assert isinstance(struct_type, (StructType, hls_types_pb2.HLSStructType))
       if isinstance(struct_type, StructType):
         ptype = copy.copy(struct_type)
       else:
         ptype = StructType(name, struct_type) 
-=======
-      assert isinstance(struct_type, hls_types_pb2.HLSStructType)
-      ptype = StructType(name, struct_type)
     elif name == "ac_channel":
       assert len(ast.type.params_list.exprs) == 1
       channel_type = self.parse_type(ast.type.params_list.exprs[0])
       ptype = ChannelType(channel_type)
       assert is_ref and not is_const
->>>>>>> 6bc29544
     else:
       raise NotImplementedError("Unsupported type:", ast_in)
     
@@ -1188,7 +1133,6 @@
 
           self._generic_assign(left_var, r_expr, r_type, condition,
                                translate_loc(stmt_ast))
-<<<<<<< HEAD
         elif isinstance(stmt_ast, c_ast.FuncCall):
           struct_id_ast = struct_ast.name
           struct_id_name = struct_id_ast.name
@@ -1281,7 +1225,6 @@
               raise ValueError("Unsupported object class" + stmt_ast.coord)
           else:
               raise ValueError("Uninitialized object " + stmt_ast.coord)
-=======
         elif template_ast == "read":
           assert isinstance(left_var, c_ast.ID)
           assert stmt_ast.args is None
@@ -1315,7 +1258,6 @@
           # lz_name = right_name + "_lz"
 
           return None, VoidType()
->>>>>>> 6bc29544
         else:
           raise NotImplementedError("Unsupported method", template_ast)
       else:
