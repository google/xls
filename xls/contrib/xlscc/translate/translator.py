--- conflicted
+++ resolved
@@ -156,7 +156,6 @@
     self.struct = struct
     self.field_indices = {}
     self.element_types = {}
-<<<<<<< HEAD
     if isinstance(struct, c_ast.Struct):
     # Parse c_ast.Struct and make StructType object
       self.is_const = False
@@ -190,32 +189,6 @@
           raise NotImplementedError("Unsupported field type for field", name,
                                   ":", type(field)) 
    
-=======
-    self.bit_width = 0
-    for named_field in self.struct.fields:
-      name = named_field.name
-      field = named_field.hls_type
-      self.field_indices[name] = len(self.field_indices)
-      if field.HasField("as_int"):
-        self.element_types[name] = IntType(field.as_int.width,
-                                           field.as_int.signed,
-                                           False)
-      elif field.HasField("as_struct"):
-        self.element_types[name] = StructType(name, field.as_struct)
-      elif field.HasField("as_array"):
-        if not field.as_array.HasField("int_element_type"):
-          raise NotImplementedError("Unsupported element type for array")
-
-        elem_type = IntType(field.as_array.int_element_type.width,
-                            field.as_array.int_element_type.signed, False)
-
-        self.element_types[name] = ArrayType(elem_type, field.as_array.count)
-      else:
-        raise NotImplementedError("Unsupported field type for field", name,
-                                  ":", type(field))
-      self.bit_width = self.bit_width + self.element_types[name].bit_width
-
->>>>>>> 1ef35aa5
   def get_xls_type(self, p):
     """Get XLS IR type for struct.
 
@@ -319,11 +292,6 @@
     self.params = collections.OrderedDict()
     if param_list is not None:
       for name, child in param_list.children():
-<<<<<<< HEAD
-        assert isinstance(child, c_ast.Decl) 
-        name = child.name 
-        self.params[name] = translator.parse_type(child.type)
-=======
         assert isinstance(child, c_ast.Decl)
 
         name = child.name
@@ -338,7 +306,6 @@
 
         self.params[name] = t
 
->>>>>>> 1ef35aa5
     # parse body
     self.body_ast = ast.body
 
@@ -514,7 +481,6 @@
           for val in enum_list.enumerators:
             assert isinstance(val, c_ast.Enumerator)
             assert val.name not in self.global_decls_
-<<<<<<< HEAD
             if val.value is None:
                 const_type = IntType(32, True, True)
             else:
@@ -523,16 +489,6 @@
             const_expr = ir_value.Value(
                 bits_mod.UBits(
                     value = enum_curr_val, bit_count=const_type.bit_width))
-=======
-            if val.value is not None:
-              const_val, const_type = parse_constant(val.value)
-              enum_curr_val = int(const_val)
-            else:
-              const_type = IntType(32, True, True)
-            const_expr = ir_value.Value(
-                bits_mod.UBits(
-                    value=enum_curr_val, bit_count=const_type.bit_width))
->>>>>>> 1ef35aa5
             self.global_decls_[val.name] = CVar(const_expr, const_type)
             enum_curr_val += 1
         else:
@@ -625,21 +581,16 @@
     elif m_signed is not None:
       ptype = IntType(int(m_signed.group(1)), True, False)
     elif struct_type is not None:
-<<<<<<< HEAD
       assert isinstance(struct_type, (StructType, hls_types_pb2.HLSStructType))
       if isinstance(struct_type, hls_types_pb2.HLSStructType):
         ptype = StructType(name, struct_type)
       else:
         ptype = struct_type
-=======
-      assert isinstance(struct_type, hls_types_pb2.HLSStructType)
-      ptype = StructType(name, struct_type)
     elif name == "ac_channel":
       assert len(ast.type.params_list.exprs) == 1
       channel_type = self.parse_type(ast.type.params_list.exprs[0])
       ptype = ChannelType(channel_type)
       assert is_ref and not is_const
->>>>>>> 1ef35aa5
     else:
       raise NotImplementedError("Unsupported type:", ast_in)
 
