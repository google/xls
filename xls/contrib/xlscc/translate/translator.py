--- conflicted
+++ resolved
@@ -689,13 +689,9 @@
           binary_op = add_mul
         else:
           raise NotImplementedError("Unsupported binary operator", stmt_ast.op)
-<<<<<<< HEAD
-=======
         if not (isinstance(left_type, IntType) and
                 isinstance(right_type, IntType)):
           raise ValueError("Invalid binary operand at " + str(stmt_ast.coord))
->>>>>>> a7abbac4
-
         return binary_op(
             self.gen_convert_ir(left, left_type,
                                 IntType(result_width,
@@ -751,15 +747,12 @@
             self.gen_convert_ir(right, right_type, result_type, stmt_ast.right),
             loc), result_type
       elif add_cmp_fn is not None:
-<<<<<<< HEAD
-=======
         if not (isinstance(left_type, BoolType) or
                 isinstance(left_type, IntType)):
           raise ValueError("Invalid operand at " + str(stmt_ast.coord))
         if not (isinstance(right_type, BoolType) or
                 isinstance(right_type, IntType)):
           raise ValueError("Invalid operand at " + str(stmt_ast.coord))
->>>>>>> a7abbac4
         if left_signed != right_signed:
           print("WARNING: Sign mismatch in comparison at " +
                 str(stmt_ast.coord))
@@ -918,22 +911,10 @@
                                              int(offset_expr.value),
                                              width,
                                              loc)
-<<<<<<< HEAD
             else :
               offset_val, offset_type = self.gen_expr_ir(offset_expr, condition)
               assert isinstance(offset_type, IntType)
               ret_fb = self.fb.add_dynamic_bit_slice(left_fb, offset_val, width, loc)
-=======
-            else:
-              offset_val, offset_type = self.gen_expr_ir(offset_expr, condition)
-              assert isinstance(offset_type, IntType)
-              shift_fb = self.fb.add_shrl(left_fb, offset_val)
-              ret_fb = self.fb.add_bit_slice(shift_fb,
-                                             0,   # Already shifted
-                                             width,
-                                             loc)
-
->>>>>>> a7abbac4
             return ret_fb, IntType(width, left_type.signed, False)
           else:
             raise NotImplementedError("Unknown non-template function on int",
