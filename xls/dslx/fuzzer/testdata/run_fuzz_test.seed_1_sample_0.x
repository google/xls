type x7 = uN[0x1];fn main(x0: s23) -> uN[5] {
    let x1: s23 = !(x0);
    let x2: bool = (bool:0x1);
    let x3: uN[5] = ((((x2) ++ (x2)) ++ (x2)) ++ (x2)) ++ (x2);
    let x4: uN[5] = for (i, x): (u4, uN[5]) in range((u4:0x0), (u4:0x3)) {
    x
  }(x3)
<<<<<<< HEAD
   in
    let x5: u18 = (u18:0x3ffff) in
    let x6: x7[0x1] = (x2 as x7[0x1]) in
    let x8: uN[51] = ((((x5) ++ (x3)) ++ (x4)) ++ (x4)) ++ (x5) in
    let x9: uN[5] = one_hot_sel(x3, [x4, x4, x3, x4, x3]) in
    let x10: s23 = (x0) - ((x9 as s23)) in
    let x11: x7[0x2] = (x6) ++ (x6) in
    let x12: uN[2] = (x4)[0x3+:uN[2]] in
    let x13: uN[6] = one_hot(x4, (u1:0)) in
    let x14: bool = one_hot_sel(x4, [x2, x2, x2, x2, x2]) in
=======
  ;
    let x5: u18 = (u18:0x3ffff);
    let x6: x7[0x1] = (x2 as x7[0x1]);
    let x8: uN[51] = ((((x5) ++ (x3)) ++ (x4)) ++ (x4)) ++ (x5);
    let x9: uN[5] = one_hot_sel(x3, [x4, x4, x3, x4, x3]);
    let x10: s23 = (x0) - ((x9 as s23));
    let x11: x7[0x2] = (x6) ++ (x6);
    let x12: uN[4] = (x4)[0x1:];
    let x13: uN[6] = one_hot(x4, (u1:0));
    let x14: bool = one_hot_sel(x4, [x2, x2, x2, x2, x2]);
>>>>>>> 0815c56c
    let x15: s23 = for (i, x): (u4, s23) in range((u4:0x0), (u4:0x4)) {
    x
  }(x0)
  ;
    let x16: bool = for (i, x): (u4, bool) in range((u4:0x0), (u4:0x0)) {
    x
  }(x2)
  ;
    x3
}<|MERGE_RESOLUTION|>--- conflicted
+++ resolved
@@ -5,7 +5,6 @@
     let x4: uN[5] = for (i, x): (u4, uN[5]) in range((u4:0x0), (u4:0x3)) {
     x
   }(x3)
-<<<<<<< HEAD
    in
     let x5: u18 = (u18:0x3ffff) in
     let x6: x7[0x1] = (x2 as x7[0x1]) in
@@ -16,18 +15,6 @@
     let x12: uN[2] = (x4)[0x3+:uN[2]] in
     let x13: uN[6] = one_hot(x4, (u1:0)) in
     let x14: bool = one_hot_sel(x4, [x2, x2, x2, x2, x2]) in
-=======
-  ;
-    let x5: u18 = (u18:0x3ffff);
-    let x6: x7[0x1] = (x2 as x7[0x1]);
-    let x8: uN[51] = ((((x5) ++ (x3)) ++ (x4)) ++ (x4)) ++ (x5);
-    let x9: uN[5] = one_hot_sel(x3, [x4, x4, x3, x4, x3]);
-    let x10: s23 = (x0) - ((x9 as s23));
-    let x11: x7[0x2] = (x6) ++ (x6);
-    let x12: uN[4] = (x4)[0x1:];
-    let x13: uN[6] = one_hot(x4, (u1:0));
-    let x14: bool = one_hot_sel(x4, [x2, x2, x2, x2, x2]);
->>>>>>> 0815c56c
     let x15: s23 = for (i, x): (u4, s23) in range((u4:0x0), (u4:0x4)) {
     x
   }(x0)
